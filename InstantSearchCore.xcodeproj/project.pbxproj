--- conflicted
+++ resolved
@@ -894,14 +894,11 @@
 			buildActionMask = 2147483647;
 			files = (
 				BC34264F1D4613CB0055E0F2 /* Highlighter.swift in Sources */,
-<<<<<<< HEAD
 				BC272ED01E5F2745009F1FFD /* ResponseTimeStats.swift in Sources */,
 				BC272EC41E5F0C86009F1FFD /* AdaptiveNetworkStrategy.swift in Sources */,
 				BCCEA7951E7BDFB200F3D44C /* Caller.swift in Sources */,
 				BC272ECB1E5F26BD009F1FFD /* Throttler.swift in Sources */,
-=======
 				E22212D91E6EF4FE00C16B31 /* RefinementListHelper.swift in Sources */,
->>>>>>> 0c6ef3a9
 				BC3426501D4613CB0055E0F2 /* JSONHelper.swift in Sources */,
 				BC5DC1251D8697F50066D705 /* SearchProgressController.swift in Sources */,
 				BC272ED51E5F2DF2009F1FFD /* RequestStrategy.swift in Sources */,
