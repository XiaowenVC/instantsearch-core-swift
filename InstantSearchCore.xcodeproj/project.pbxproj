// !$*UTF8*$!
{
	archiveVersion = 1;
	classes = {
	};
	objectVersion = 46;
	objects = {

/* Begin PBXBuildFile section */
		0F863780022BC192781A8C4B /* Pods_InstantSearchCore_macOS.framework in Frameworks */ = {isa = PBXBuildFile; fileRef = 51805CF9D37D4C65AB765D24 /* Pods_InstantSearchCore_macOS.framework */; };
		A3D47A2276D60557CA25EBC3 /* Pods_InstantSearchCore_tvOS.framework in Frameworks */ = {isa = PBXBuildFile; fileRef = D2ABC140FFD26A4D7C40072B /* Pods_InstantSearchCore_tvOS.framework */; };
		AA67B619DF8BB5AF88C1360C /* Pods_InstantSearchCore_iOS.framework in Frameworks */ = {isa = PBXBuildFile; fileRef = D98A6CE6B1CD0D95779BA084 /* Pods_InstantSearchCore_iOS.framework */; };
		BC0844251E6DA49900329B40 /* History.swift in Sources */ = {isa = PBXBuildFile; fileRef = BC0844241E6DA49900329B40 /* History.swift */; };
		BC0844261E6DA49900329B40 /* History.swift in Sources */ = {isa = PBXBuildFile; fileRef = BC0844241E6DA49900329B40 /* History.swift */; };
		BC0844271E6DA49900329B40 /* History.swift in Sources */ = {isa = PBXBuildFile; fileRef = BC0844241E6DA49900329B40 /* History.swift */; };
		BC0844281E6DA49900329B40 /* History.swift in Sources */ = {isa = PBXBuildFile; fileRef = BC0844241E6DA49900329B40 /* History.swift */; };
		BC08442A1E6DA4B600329B40 /* LocalHistoryTest.swift in Sources */ = {isa = PBXBuildFile; fileRef = BC0844291E6DA4B600329B40 /* LocalHistoryTest.swift */; };
		BC08442B1E6DA4B600329B40 /* LocalHistoryTest.swift in Sources */ = {isa = PBXBuildFile; fileRef = BC0844291E6DA4B600329B40 /* LocalHistoryTest.swift */; };
		BC08442C1E6DA4B600329B40 /* LocalHistoryTest.swift in Sources */ = {isa = PBXBuildFile; fileRef = BC0844291E6DA4B600329B40 /* LocalHistoryTest.swift */; };
		BC154A831D92B5FD00DE764C /* HighlighterTest.swift in Sources */ = {isa = PBXBuildFile; fileRef = BC154A821D92B5FD00DE764C /* HighlighterTest.swift */; };
		BC154A841D92B5FD00DE764C /* HighlighterTest.swift in Sources */ = {isa = PBXBuildFile; fileRef = BC154A821D92B5FD00DE764C /* HighlighterTest.swift */; };
		BC154A851D92B5FD00DE764C /* HighlighterTest.swift in Sources */ = {isa = PBXBuildFile; fileRef = BC154A821D92B5FD00DE764C /* HighlighterTest.swift */; };
		BC272EC41E5F0C86009F1FFD /* AdaptiveNetworkStrategy.swift in Sources */ = {isa = PBXBuildFile; fileRef = BC272EC31E5F0C86009F1FFD /* AdaptiveNetworkStrategy.swift */; };
		BC272EC51E5F0C86009F1FFD /* AdaptiveNetworkStrategy.swift in Sources */ = {isa = PBXBuildFile; fileRef = BC272EC31E5F0C86009F1FFD /* AdaptiveNetworkStrategy.swift */; };
		BC272EC61E5F0C86009F1FFD /* AdaptiveNetworkStrategy.swift in Sources */ = {isa = PBXBuildFile; fileRef = BC272EC31E5F0C86009F1FFD /* AdaptiveNetworkStrategy.swift */; };
		BC272EC71E5F0C86009F1FFD /* AdaptiveNetworkStrategy.swift in Sources */ = {isa = PBXBuildFile; fileRef = BC272EC31E5F0C86009F1FFD /* AdaptiveNetworkStrategy.swift */; };
		BC272ECB1E5F26BD009F1FFD /* Throttler.swift in Sources */ = {isa = PBXBuildFile; fileRef = BC272ECA1E5F26BD009F1FFD /* Throttler.swift */; };
		BC272ECC1E5F26BD009F1FFD /* Throttler.swift in Sources */ = {isa = PBXBuildFile; fileRef = BC272ECA1E5F26BD009F1FFD /* Throttler.swift */; };
		BC272ECD1E5F26BD009F1FFD /* Throttler.swift in Sources */ = {isa = PBXBuildFile; fileRef = BC272ECA1E5F26BD009F1FFD /* Throttler.swift */; };
		BC272ECE1E5F26BD009F1FFD /* Throttler.swift in Sources */ = {isa = PBXBuildFile; fileRef = BC272ECA1E5F26BD009F1FFD /* Throttler.swift */; };
		BC272ED01E5F2745009F1FFD /* ResponseTimeStats.swift in Sources */ = {isa = PBXBuildFile; fileRef = BC272ECF1E5F2745009F1FFD /* ResponseTimeStats.swift */; };
		BC272ED11E5F2745009F1FFD /* ResponseTimeStats.swift in Sources */ = {isa = PBXBuildFile; fileRef = BC272ECF1E5F2745009F1FFD /* ResponseTimeStats.swift */; };
		BC272ED21E5F2745009F1FFD /* ResponseTimeStats.swift in Sources */ = {isa = PBXBuildFile; fileRef = BC272ECF1E5F2745009F1FFD /* ResponseTimeStats.swift */; };
		BC272ED31E5F2745009F1FFD /* ResponseTimeStats.swift in Sources */ = {isa = PBXBuildFile; fileRef = BC272ECF1E5F2745009F1FFD /* ResponseTimeStats.swift */; };
		BC272ED51E5F2DF2009F1FFD /* RequestStrategy.swift in Sources */ = {isa = PBXBuildFile; fileRef = BC272ED41E5F2DF2009F1FFD /* RequestStrategy.swift */; };
		BC272ED61E5F2DF2009F1FFD /* RequestStrategy.swift in Sources */ = {isa = PBXBuildFile; fileRef = BC272ED41E5F2DF2009F1FFD /* RequestStrategy.swift */; };
		BC272ED71E5F2DF2009F1FFD /* RequestStrategy.swift in Sources */ = {isa = PBXBuildFile; fileRef = BC272ED41E5F2DF2009F1FFD /* RequestStrategy.swift */; };
		BC272ED81E5F2DF2009F1FFD /* RequestStrategy.swift in Sources */ = {isa = PBXBuildFile; fileRef = BC272ED41E5F2DF2009F1FFD /* RequestStrategy.swift */; };
		BC28C4CC1E5B2D1000EFC4A0 /* Sequencer.swift in Sources */ = {isa = PBXBuildFile; fileRef = BC28C4CB1E5B2D1000EFC4A0 /* Sequencer.swift */; };
		BC28C4CD1E5B2D1000EFC4A0 /* Sequencer.swift in Sources */ = {isa = PBXBuildFile; fileRef = BC28C4CB1E5B2D1000EFC4A0 /* Sequencer.swift */; };
		BC28C4CE1E5B2D1000EFC4A0 /* Sequencer.swift in Sources */ = {isa = PBXBuildFile; fileRef = BC28C4CB1E5B2D1000EFC4A0 /* Sequencer.swift */; };
		BC28C4CF1E5B2D1000EFC4A0 /* Sequencer.swift in Sources */ = {isa = PBXBuildFile; fileRef = BC28C4CB1E5B2D1000EFC4A0 /* Sequencer.swift */; };
		BC28C4D11E5B2EE700EFC4A0 /* SequencerTest.swift in Sources */ = {isa = PBXBuildFile; fileRef = BC28C4D01E5B2EE700EFC4A0 /* SequencerTest.swift */; };
		BC28C4D21E5B2EE700EFC4A0 /* SequencerTest.swift in Sources */ = {isa = PBXBuildFile; fileRef = BC28C4D01E5B2EE700EFC4A0 /* SequencerTest.swift */; };
		BC28C4D31E5B2EE700EFC4A0 /* SequencerTest.swift in Sources */ = {isa = PBXBuildFile; fileRef = BC28C4D01E5B2EE700EFC4A0 /* SequencerTest.swift */; };
		BC34263C1D460DB70055E0F2 /* InstantSearchCore.framework in Frameworks */ = {isa = PBXBuildFile; fileRef = BC3426311D460DB70055E0F2 /* InstantSearchCore.framework */; };
		BC34264F1D4613CB0055E0F2 /* Highlighter.swift in Sources */ = {isa = PBXBuildFile; fileRef = BC34264B1D4613CB0055E0F2 /* Highlighter.swift */; };
		BC3426501D4613CB0055E0F2 /* JSONHelper.swift in Sources */ = {isa = PBXBuildFile; fileRef = BC34264C1D4613CB0055E0F2 /* JSONHelper.swift */; };
		BC3426511D4613CB0055E0F2 /* Searcher.swift in Sources */ = {isa = PBXBuildFile; fileRef = BC34264D1D4613CB0055E0F2 /* Searcher.swift */; };
		BC3426521D4613CB0055E0F2 /* SearchResults.swift in Sources */ = {isa = PBXBuildFile; fileRef = BC34264E1D4613CB0055E0F2 /* SearchResults.swift */; };
		BC4CB8841D5349B6004618DD /* SearchResultsTest.swift in Sources */ = {isa = PBXBuildFile; fileRef = BC4CB8831D5349B6004618DD /* SearchResultsTest.swift */; };
		BC4CB8941D534B6E004618DD /* InstantSearchCore.framework in Frameworks */ = {isa = PBXBuildFile; fileRef = BC4CB88A1D534B6E004618DD /* InstantSearchCore.framework */; };
		BC4CB8A11D534C20004618DD /* Debouncer.swift in Sources */ = {isa = PBXBuildFile; fileRef = BC58264F1D4BB3DE0047D27F /* Debouncer.swift */; };
		BC4CB8A21D534C20004618DD /* Highlighter.swift in Sources */ = {isa = PBXBuildFile; fileRef = BC34264B1D4613CB0055E0F2 /* Highlighter.swift */; };
		BC4CB8A31D534C20004618DD /* JSONHelper.swift in Sources */ = {isa = PBXBuildFile; fileRef = BC34264C1D4613CB0055E0F2 /* JSONHelper.swift */; };
		BC4CB8A51D534C20004618DD /* Searcher.swift in Sources */ = {isa = PBXBuildFile; fileRef = BC34264D1D4613CB0055E0F2 /* Searcher.swift */; };
		BC4CB8A61D534C20004618DD /* SearchResults.swift in Sources */ = {isa = PBXBuildFile; fileRef = BC34264E1D4613CB0055E0F2 /* SearchResults.swift */; };
		BC4CB8A71D534C27004618DD /* SearchResultsTest.swift in Sources */ = {isa = PBXBuildFile; fileRef = BC4CB8831D5349B6004618DD /* SearchResultsTest.swift */; };
		BC4CB8B71D535AB4004618DD /* InstantSearchCore.framework in Frameworks */ = {isa = PBXBuildFile; fileRef = BC4CB8AD1D535AB3004618DD /* InstantSearchCore.framework */; };
		BC4CB8C41D535CA4004618DD /* Debouncer.swift in Sources */ = {isa = PBXBuildFile; fileRef = BC58264F1D4BB3DE0047D27F /* Debouncer.swift */; };
		BC4CB8C51D535CA4004618DD /* Highlighter.swift in Sources */ = {isa = PBXBuildFile; fileRef = BC34264B1D4613CB0055E0F2 /* Highlighter.swift */; };
		BC4CB8C61D535CA4004618DD /* JSONHelper.swift in Sources */ = {isa = PBXBuildFile; fileRef = BC34264C1D4613CB0055E0F2 /* JSONHelper.swift */; };
		BC4CB8C81D535CA4004618DD /* Searcher.swift in Sources */ = {isa = PBXBuildFile; fileRef = BC34264D1D4613CB0055E0F2 /* Searcher.swift */; };
		BC4CB8C91D535CA4004618DD /* SearchResults.swift in Sources */ = {isa = PBXBuildFile; fileRef = BC34264E1D4613CB0055E0F2 /* SearchResults.swift */; };
		BC4CB8CA1D535CA7004618DD /* SearchResultsTest.swift in Sources */ = {isa = PBXBuildFile; fileRef = BC4CB8831D5349B6004618DD /* SearchResultsTest.swift */; };
		BC5826501D4BB3DE0047D27F /* Debouncer.swift in Sources */ = {isa = PBXBuildFile; fileRef = BC58264F1D4BB3DE0047D27F /* Debouncer.swift */; };
		BC5DC1251D8697F50066D705 /* SearchProgressController.swift in Sources */ = {isa = PBXBuildFile; fileRef = BC5DC1241D8697F50066D705 /* SearchProgressController.swift */; };
		BC5DC1261D8697F50066D705 /* SearchProgressController.swift in Sources */ = {isa = PBXBuildFile; fileRef = BC5DC1241D8697F50066D705 /* SearchProgressController.swift */; };
		BC5DC1271D8697F50066D705 /* SearchProgressController.swift in Sources */ = {isa = PBXBuildFile; fileRef = BC5DC1241D8697F50066D705 /* SearchProgressController.swift */; };
		BC5DC1281D8697F50066D705 /* SearchProgressController.swift in Sources */ = {isa = PBXBuildFile; fileRef = BC5DC1241D8697F50066D705 /* SearchProgressController.swift */; };
		BC5DC12A1D86BD110066D705 /* Searcher.swift in Sources */ = {isa = PBXBuildFile; fileRef = BC34264D1D4613CB0055E0F2 /* Searcher.swift */; };
		BC5DC12C1D86BD170066D705 /* JSONHelper.swift in Sources */ = {isa = PBXBuildFile; fileRef = BC34264C1D4613CB0055E0F2 /* JSONHelper.swift */; };
		BC5DC12D1D86BD1A0066D705 /* Highlighter.swift in Sources */ = {isa = PBXBuildFile; fileRef = BC34264B1D4613CB0055E0F2 /* Highlighter.swift */; };
		BC5DC12E1D86BD1C0066D705 /* Debouncer.swift in Sources */ = {isa = PBXBuildFile; fileRef = BC58264F1D4BB3DE0047D27F /* Debouncer.swift */; };
		BC5DC12F1D86BD280066D705 /* SearchResults.swift in Sources */ = {isa = PBXBuildFile; fileRef = BC34264E1D4613CB0055E0F2 /* SearchResults.swift */; };
		BC5DC1341D86BDB00066D705 /* ObjcBridgingTest.m in Sources */ = {isa = PBXBuildFile; fileRef = BC5DC1331D86BDB00066D705 /* ObjcBridgingTest.m */; };
		BC5DC1351D86BDB00066D705 /* ObjcBridgingTest.m in Sources */ = {isa = PBXBuildFile; fileRef = BC5DC1331D86BDB00066D705 /* ObjcBridgingTest.m */; };
		BC5DC1361D86BDB00066D705 /* ObjcBridgingTest.m in Sources */ = {isa = PBXBuildFile; fileRef = BC5DC1331D86BDB00066D705 /* ObjcBridgingTest.m */; };
		BC6B05471DBA5C2E00AD2069 /* SearchParametersTest.swift in Sources */ = {isa = PBXBuildFile; fileRef = BC6B05461DBA5C2E00AD2069 /* SearchParametersTest.swift */; };
		BC6B05481DBA5C2E00AD2069 /* SearchParametersTest.swift in Sources */ = {isa = PBXBuildFile; fileRef = BC6B05461DBA5C2E00AD2069 /* SearchParametersTest.swift */; };
		BC6B05491DBA5C2E00AD2069 /* SearchParametersTest.swift in Sources */ = {isa = PBXBuildFile; fileRef = BC6B05461DBA5C2E00AD2069 /* SearchParametersTest.swift */; };
		BCB7040F1DBA521F00A2803E /* SearchParameters.swift in Sources */ = {isa = PBXBuildFile; fileRef = BCB7040E1DBA521F00A2803E /* SearchParameters.swift */; };
		BCB704101DBA521F00A2803E /* SearchParameters.swift in Sources */ = {isa = PBXBuildFile; fileRef = BCB7040E1DBA521F00A2803E /* SearchParameters.swift */; };
		BCB704111DBA521F00A2803E /* SearchParameters.swift in Sources */ = {isa = PBXBuildFile; fileRef = BCB7040E1DBA521F00A2803E /* SearchParameters.swift */; };
		BCB704121DBA521F00A2803E /* SearchParameters.swift in Sources */ = {isa = PBXBuildFile; fileRef = BCB7040E1DBA521F00A2803E /* SearchParameters.swift */; };
		BCCEA7881E7BD84200F3D44C /* ThrottlerTest.swift in Sources */ = {isa = PBXBuildFile; fileRef = BCCEA7871E7BD84200F3D44C /* ThrottlerTest.swift */; };
		BCCEA7891E7BD84200F3D44C /* ThrottlerTest.swift in Sources */ = {isa = PBXBuildFile; fileRef = BCCEA7871E7BD84200F3D44C /* ThrottlerTest.swift */; };
		BCCEA78A1E7BD84200F3D44C /* ThrottlerTest.swift in Sources */ = {isa = PBXBuildFile; fileRef = BCCEA7871E7BD84200F3D44C /* ThrottlerTest.swift */; };
		BCCEA78C1E7BDDF700F3D44C /* CallerTest.swift in Sources */ = {isa = PBXBuildFile; fileRef = BCCEA78B1E7BDDF700F3D44C /* CallerTest.swift */; };
		BCCEA78D1E7BDDF700F3D44C /* CallerTest.swift in Sources */ = {isa = PBXBuildFile; fileRef = BCCEA78B1E7BDDF700F3D44C /* CallerTest.swift */; };
		BCCEA78E1E7BDDF700F3D44C /* CallerTest.swift in Sources */ = {isa = PBXBuildFile; fileRef = BCCEA78B1E7BDDF700F3D44C /* CallerTest.swift */; };
		BCCEA7951E7BDFB200F3D44C /* Caller.swift in Sources */ = {isa = PBXBuildFile; fileRef = BCCEA7941E7BDFB200F3D44C /* Caller.swift */; };
		BCCEA7961E7BDFB200F3D44C /* Caller.swift in Sources */ = {isa = PBXBuildFile; fileRef = BCCEA7941E7BDFB200F3D44C /* Caller.swift */; };
		BCCEA7971E7BDFB200F3D44C /* Caller.swift in Sources */ = {isa = PBXBuildFile; fileRef = BCCEA7941E7BDFB200F3D44C /* Caller.swift */; };
		BCCEA7981E7BDFB200F3D44C /* Caller.swift in Sources */ = {isa = PBXBuildFile; fileRef = BCCEA7941E7BDFB200F3D44C /* Caller.swift */; };
		BCCEA79A1E7BE1C700F3D44C /* DebouncerTest.swift in Sources */ = {isa = PBXBuildFile; fileRef = BCCEA7991E7BE1C700F3D44C /* DebouncerTest.swift */; };
		BCCEA79B1E7BE1C700F3D44C /* DebouncerTest.swift in Sources */ = {isa = PBXBuildFile; fileRef = BCCEA7991E7BE1C700F3D44C /* DebouncerTest.swift */; };
		BCCEA79C1E7BE1C700F3D44C /* DebouncerTest.swift in Sources */ = {isa = PBXBuildFile; fileRef = BCCEA7991E7BE1C700F3D44C /* DebouncerTest.swift */; };
		C2EA74B5CA612EBF605862E6 /* Pods_InstantSearchCore_watchOS.framework in Frameworks */ = {isa = PBXBuildFile; fileRef = D64ECB2DCAE81F76F07C5FB7 /* Pods_InstantSearchCore_watchOS.framework */; };
		C51C5CFD15740EF14BC78B8E /* Pods_InstantSearchCore_tvOS_Tests.framework in Frameworks */ = {isa = PBXBuildFile; fileRef = 1A45586B3A3CB1A82F3A717C /* Pods_InstantSearchCore_tvOS_Tests.framework */; };
		E5CD8B35D40F6F5BEC7AE1F7 /* Pods_InstantSearchCore_iOS_Tests.framework in Frameworks */ = {isa = PBXBuildFile; fileRef = 306A0D20B7675EB69FBC6C11 /* Pods_InstantSearchCore_iOS_Tests.framework */; };
		F586EDC8F498C60E298107BF /* Pods_InstantSearchCore_macOS_Tests.framework in Frameworks */ = {isa = PBXBuildFile; fileRef = D22A830E14D435F910B7016B /* Pods_InstantSearchCore_macOS_Tests.framework */; };
/* End PBXBuildFile section */

/* Begin PBXContainerItemProxy section */
		BC34263D1D460DB70055E0F2 /* PBXContainerItemProxy */ = {
			isa = PBXContainerItemProxy;
			containerPortal = BC3426281D460DB70055E0F2 /* Project object */;
			proxyType = 1;
			remoteGlobalIDString = BC3426301D460DB70055E0F2;
			remoteInfo = InstantSearch;
		};
		BC4CB8951D534B6E004618DD /* PBXContainerItemProxy */ = {
			isa = PBXContainerItemProxy;
			containerPortal = BC3426281D460DB70055E0F2 /* Project object */;
			proxyType = 1;
			remoteGlobalIDString = BC4CB8891D534B6E004618DD;
			remoteInfo = "InstantSearchCore-macOS";
		};
		BC4CB8B81D535AB4004618DD /* PBXContainerItemProxy */ = {
			isa = PBXContainerItemProxy;
			containerPortal = BC3426281D460DB70055E0F2 /* Project object */;
			proxyType = 1;
			remoteGlobalIDString = BC4CB8AC1D535AB3004618DD;
			remoteInfo = "InstantSearchCore-tvOS";
		};
/* End PBXContainerItemProxy section */

/* Begin PBXFileReference section */
		02BFC43A68DDD56B52D9661F /* Pods-InstantSearchCore-tvOS.debug.xcconfig */ = {isa = PBXFileReference; includeInIndex = 1; lastKnownFileType = text.xcconfig; name = "Pods-InstantSearchCore-tvOS.debug.xcconfig"; path = "Pods/Target Support Files/Pods-InstantSearchCore-tvOS/Pods-InstantSearchCore-tvOS.debug.xcconfig"; sourceTree = "<group>"; };
		09D8441DD8CD15AB87BDC794 /* Pods-InstantSearchCore-watchOS.debug.xcconfig */ = {isa = PBXFileReference; includeInIndex = 1; lastKnownFileType = text.xcconfig; name = "Pods-InstantSearchCore-watchOS.debug.xcconfig"; path = "Pods/Target Support Files/Pods-InstantSearchCore-watchOS/Pods-InstantSearchCore-watchOS.debug.xcconfig"; sourceTree = "<group>"; };
		0B2003ADCEEB406ABF775F61 /* Pods-InstantSearchCore-macOS.release.xcconfig */ = {isa = PBXFileReference; includeInIndex = 1; lastKnownFileType = text.xcconfig; name = "Pods-InstantSearchCore-macOS.release.xcconfig"; path = "Pods/Target Support Files/Pods-InstantSearchCore-macOS/Pods-InstantSearchCore-macOS.release.xcconfig"; sourceTree = "<group>"; };
		1A45586B3A3CB1A82F3A717C /* Pods_InstantSearchCore_tvOS_Tests.framework */ = {isa = PBXFileReference; explicitFileType = wrapper.framework; includeInIndex = 0; path = Pods_InstantSearchCore_tvOS_Tests.framework; sourceTree = BUILT_PRODUCTS_DIR; };
		306A0D20B7675EB69FBC6C11 /* Pods_InstantSearchCore_iOS_Tests.framework */ = {isa = PBXFileReference; explicitFileType = wrapper.framework; includeInIndex = 0; path = Pods_InstantSearchCore_iOS_Tests.framework; sourceTree = BUILT_PRODUCTS_DIR; };
		4D2CE747DE021B0989855A2A /* Pods-InstantSearchCore-iOS-Tests.release.xcconfig */ = {isa = PBXFileReference; includeInIndex = 1; lastKnownFileType = text.xcconfig; name = "Pods-InstantSearchCore-iOS-Tests.release.xcconfig"; path = "Pods/Target Support Files/Pods-InstantSearchCore-iOS-Tests/Pods-InstantSearchCore-iOS-Tests.release.xcconfig"; sourceTree = "<group>"; };
		51805CF9D37D4C65AB765D24 /* Pods_InstantSearchCore_macOS.framework */ = {isa = PBXFileReference; explicitFileType = wrapper.framework; includeInIndex = 0; path = Pods_InstantSearchCore_macOS.framework; sourceTree = BUILT_PRODUCTS_DIR; };
		56154D3693AB2C03A1E13346 /* Pods-InstantSearchCore-tvOS-Tests.debug.xcconfig */ = {isa = PBXFileReference; includeInIndex = 1; lastKnownFileType = text.xcconfig; name = "Pods-InstantSearchCore-tvOS-Tests.debug.xcconfig"; path = "Pods/Target Support Files/Pods-InstantSearchCore-tvOS-Tests/Pods-InstantSearchCore-tvOS-Tests.debug.xcconfig"; sourceTree = "<group>"; };
		75C0699016AD2C2FBF7CC74E /* Pods-InstantSearchCore-macOS-Tests.debug.xcconfig */ = {isa = PBXFileReference; includeInIndex = 1; lastKnownFileType = text.xcconfig; name = "Pods-InstantSearchCore-macOS-Tests.debug.xcconfig"; path = "Pods/Target Support Files/Pods-InstantSearchCore-macOS-Tests/Pods-InstantSearchCore-macOS-Tests.debug.xcconfig"; sourceTree = "<group>"; };
		7C89E0C2C58633293D0102C2 /* Pods-InstantSearchCore-iOS-Tests.debug.xcconfig */ = {isa = PBXFileReference; includeInIndex = 1; lastKnownFileType = text.xcconfig; name = "Pods-InstantSearchCore-iOS-Tests.debug.xcconfig"; path = "Pods/Target Support Files/Pods-InstantSearchCore-iOS-Tests/Pods-InstantSearchCore-iOS-Tests.debug.xcconfig"; sourceTree = "<group>"; };
		B2020FB27F0B903D1E237A22 /* Pods-InstantSearchCore-iOS.release.xcconfig */ = {isa = PBXFileReference; includeInIndex = 1; lastKnownFileType = text.xcconfig; name = "Pods-InstantSearchCore-iOS.release.xcconfig"; path = "Pods/Target Support Files/Pods-InstantSearchCore-iOS/Pods-InstantSearchCore-iOS.release.xcconfig"; sourceTree = "<group>"; };
		B30A5823FA6FAA56115C41AE /* Pods-InstantSearchCore-macOS.debug.xcconfig */ = {isa = PBXFileReference; includeInIndex = 1; lastKnownFileType = text.xcconfig; name = "Pods-InstantSearchCore-macOS.debug.xcconfig"; path = "Pods/Target Support Files/Pods-InstantSearchCore-macOS/Pods-InstantSearchCore-macOS.debug.xcconfig"; sourceTree = "<group>"; };
		BBCFDA6842A3CD7059850CE1 /* Pods-InstantSearchCore-tvOS.release.xcconfig */ = {isa = PBXFileReference; includeInIndex = 1; lastKnownFileType = text.xcconfig; name = "Pods-InstantSearchCore-tvOS.release.xcconfig"; path = "Pods/Target Support Files/Pods-InstantSearchCore-tvOS/Pods-InstantSearchCore-tvOS.release.xcconfig"; sourceTree = "<group>"; };
		BC0844241E6DA49900329B40 /* History.swift */ = {isa = PBXFileReference; fileEncoding = 4; lastKnownFileType = sourcecode.swift; path = History.swift; sourceTree = "<group>"; };
		BC0844291E6DA4B600329B40 /* LocalHistoryTest.swift */ = {isa = PBXFileReference; fileEncoding = 4; lastKnownFileType = sourcecode.swift; path = LocalHistoryTest.swift; sourceTree = "<group>"; };
		BC154A821D92B5FD00DE764C /* HighlighterTest.swift */ = {isa = PBXFileReference; fileEncoding = 4; lastKnownFileType = sourcecode.swift; path = HighlighterTest.swift; sourceTree = "<group>"; };
		BC272EC31E5F0C86009F1FFD /* AdaptiveNetworkStrategy.swift */ = {isa = PBXFileReference; fileEncoding = 4; lastKnownFileType = sourcecode.swift; path = AdaptiveNetworkStrategy.swift; sourceTree = "<group>"; };
		BC272ECA1E5F26BD009F1FFD /* Throttler.swift */ = {isa = PBXFileReference; fileEncoding = 4; lastKnownFileType = sourcecode.swift; path = Throttler.swift; sourceTree = "<group>"; };
		BC272ECF1E5F2745009F1FFD /* ResponseTimeStats.swift */ = {isa = PBXFileReference; fileEncoding = 4; lastKnownFileType = sourcecode.swift; path = ResponseTimeStats.swift; sourceTree = "<group>"; };
		BC272ED41E5F2DF2009F1FFD /* RequestStrategy.swift */ = {isa = PBXFileReference; fileEncoding = 4; lastKnownFileType = sourcecode.swift; path = RequestStrategy.swift; sourceTree = "<group>"; };
		BC28C4CB1E5B2D1000EFC4A0 /* Sequencer.swift */ = {isa = PBXFileReference; fileEncoding = 4; lastKnownFileType = sourcecode.swift; path = Sequencer.swift; sourceTree = "<group>"; };
		BC28C4D01E5B2EE700EFC4A0 /* SequencerTest.swift */ = {isa = PBXFileReference; fileEncoding = 4; lastKnownFileType = sourcecode.swift; path = SequencerTest.swift; sourceTree = "<group>"; };
		BC3426311D460DB70055E0F2 /* InstantSearchCore.framework */ = {isa = PBXFileReference; explicitFileType = wrapper.framework; includeInIndex = 0; path = InstantSearchCore.framework; sourceTree = BUILT_PRODUCTS_DIR; };
		BC3426361D460DB70055E0F2 /* Info.plist */ = {isa = PBXFileReference; lastKnownFileType = text.plist.xml; path = Info.plist; sourceTree = "<group>"; };
		BC34263B1D460DB70055E0F2 /* InstantSearchCore-iOS-Tests.xctest */ = {isa = PBXFileReference; explicitFileType = wrapper.cfbundle; includeInIndex = 0; path = "InstantSearchCore-iOS-Tests.xctest"; sourceTree = BUILT_PRODUCTS_DIR; };
		BC3426421D460DB70055E0F2 /* Info.plist */ = {isa = PBXFileReference; lastKnownFileType = text.plist.xml; path = Info.plist; sourceTree = "<group>"; };
		BC34264B1D4613CB0055E0F2 /* Highlighter.swift */ = {isa = PBXFileReference; fileEncoding = 4; lastKnownFileType = sourcecode.swift; path = Highlighter.swift; sourceTree = "<group>"; };
		BC34264C1D4613CB0055E0F2 /* JSONHelper.swift */ = {isa = PBXFileReference; fileEncoding = 4; lastKnownFileType = sourcecode.swift; path = JSONHelper.swift; sourceTree = "<group>"; };
		BC34264D1D4613CB0055E0F2 /* Searcher.swift */ = {isa = PBXFileReference; fileEncoding = 4; lastKnownFileType = sourcecode.swift; path = Searcher.swift; sourceTree = "<group>"; };
		BC34264E1D4613CB0055E0F2 /* SearchResults.swift */ = {isa = PBXFileReference; fileEncoding = 4; lastKnownFileType = sourcecode.swift; path = SearchResults.swift; sourceTree = "<group>"; };
		BC4CB8831D5349B6004618DD /* SearchResultsTest.swift */ = {isa = PBXFileReference; fileEncoding = 4; lastKnownFileType = sourcecode.swift; path = SearchResultsTest.swift; sourceTree = "<group>"; };
		BC4CB88A1D534B6E004618DD /* InstantSearchCore.framework */ = {isa = PBXFileReference; explicitFileType = wrapper.framework; includeInIndex = 0; path = InstantSearchCore.framework; sourceTree = BUILT_PRODUCTS_DIR; };
		BC4CB8931D534B6E004618DD /* InstantSearchCore-macOS-Tests.xctest */ = {isa = PBXFileReference; explicitFileType = wrapper.cfbundle; includeInIndex = 0; path = "InstantSearchCore-macOS-Tests.xctest"; sourceTree = BUILT_PRODUCTS_DIR; };
		BC4CB8AD1D535AB3004618DD /* InstantSearchCore.framework */ = {isa = PBXFileReference; explicitFileType = wrapper.framework; includeInIndex = 0; path = InstantSearchCore.framework; sourceTree = BUILT_PRODUCTS_DIR; };
		BC4CB8B61D535AB3004618DD /* InstantSearchCore-tvOS-Tests.xctest */ = {isa = PBXFileReference; explicitFileType = wrapper.cfbundle; includeInIndex = 0; path = "InstantSearchCore-tvOS-Tests.xctest"; sourceTree = BUILT_PRODUCTS_DIR; };
		BC58264F1D4BB3DE0047D27F /* Debouncer.swift */ = {isa = PBXFileReference; fileEncoding = 4; lastKnownFileType = sourcecode.swift; path = Debouncer.swift; sourceTree = "<group>"; };
		BC5DC11B1D8688C10066D705 /* InstantSearchCore.framework */ = {isa = PBXFileReference; explicitFileType = wrapper.framework; includeInIndex = 0; path = InstantSearchCore.framework; sourceTree = BUILT_PRODUCTS_DIR; };
		BC5DC1241D8697F50066D705 /* SearchProgressController.swift */ = {isa = PBXFileReference; fileEncoding = 4; lastKnownFileType = sourcecode.swift; path = SearchProgressController.swift; sourceTree = "<group>"; };
		BC5DC1301D86BDB00066D705 /* InstantSearchCore-Tests-Bridging-Header.h */ = {isa = PBXFileReference; lastKnownFileType = sourcecode.c.h; path = "InstantSearchCore-Tests-Bridging-Header.h"; sourceTree = "<group>"; };
		BC5DC1331D86BDB00066D705 /* ObjcBridgingTest.m */ = {isa = PBXFileReference; fileEncoding = 4; lastKnownFileType = sourcecode.c.objc; path = ObjcBridgingTest.m; sourceTree = "<group>"; };
		BC6B05461DBA5C2E00AD2069 /* SearchParametersTest.swift */ = {isa = PBXFileReference; fileEncoding = 4; lastKnownFileType = sourcecode.swift; path = SearchParametersTest.swift; sourceTree = "<group>"; };
		BCB7040E1DBA521F00A2803E /* SearchParameters.swift */ = {isa = PBXFileReference; fileEncoding = 4; lastKnownFileType = sourcecode.swift; path = SearchParameters.swift; sourceTree = "<group>"; };
		BCCEA7871E7BD84200F3D44C /* ThrottlerTest.swift */ = {isa = PBXFileReference; fileEncoding = 4; lastKnownFileType = sourcecode.swift; path = ThrottlerTest.swift; sourceTree = "<group>"; };
		BCCEA78B1E7BDDF700F3D44C /* CallerTest.swift */ = {isa = PBXFileReference; fileEncoding = 4; lastKnownFileType = sourcecode.swift; path = CallerTest.swift; sourceTree = "<group>"; };
		BCCEA7941E7BDFB200F3D44C /* Caller.swift */ = {isa = PBXFileReference; fileEncoding = 4; lastKnownFileType = sourcecode.swift; path = Caller.swift; sourceTree = "<group>"; };
		BCCEA7991E7BE1C700F3D44C /* DebouncerTest.swift */ = {isa = PBXFileReference; fileEncoding = 4; lastKnownFileType = sourcecode.swift; path = DebouncerTest.swift; sourceTree = "<group>"; };
		D105CCCBCA77A84DFCDD7F6D /* Pods-InstantSearchCore-tvOS-Tests.release.xcconfig */ = {isa = PBXFileReference; includeInIndex = 1; lastKnownFileType = text.xcconfig; name = "Pods-InstantSearchCore-tvOS-Tests.release.xcconfig"; path = "Pods/Target Support Files/Pods-InstantSearchCore-tvOS-Tests/Pods-InstantSearchCore-tvOS-Tests.release.xcconfig"; sourceTree = "<group>"; };
		D22A830E14D435F910B7016B /* Pods_InstantSearchCore_macOS_Tests.framework */ = {isa = PBXFileReference; explicitFileType = wrapper.framework; includeInIndex = 0; path = Pods_InstantSearchCore_macOS_Tests.framework; sourceTree = BUILT_PRODUCTS_DIR; };
		D2ABC140FFD26A4D7C40072B /* Pods_InstantSearchCore_tvOS.framework */ = {isa = PBXFileReference; explicitFileType = wrapper.framework; includeInIndex = 0; path = Pods_InstantSearchCore_tvOS.framework; sourceTree = BUILT_PRODUCTS_DIR; };
		D64ECB2DCAE81F76F07C5FB7 /* Pods_InstantSearchCore_watchOS.framework */ = {isa = PBXFileReference; explicitFileType = wrapper.framework; includeInIndex = 0; path = Pods_InstantSearchCore_watchOS.framework; sourceTree = BUILT_PRODUCTS_DIR; };
		D98A6CE6B1CD0D95779BA084 /* Pods_InstantSearchCore_iOS.framework */ = {isa = PBXFileReference; explicitFileType = wrapper.framework; includeInIndex = 0; path = Pods_InstantSearchCore_iOS.framework; sourceTree = BUILT_PRODUCTS_DIR; };
		DFB4E0B953B14690EFF76474 /* Pods-InstantSearchCore-iOS.debug.xcconfig */ = {isa = PBXFileReference; includeInIndex = 1; lastKnownFileType = text.xcconfig; name = "Pods-InstantSearchCore-iOS.debug.xcconfig"; path = "Pods/Target Support Files/Pods-InstantSearchCore-iOS/Pods-InstantSearchCore-iOS.debug.xcconfig"; sourceTree = "<group>"; };
		E4307CDB303392A0DCED4687 /* Pods-InstantSearchCore-watchOS.release.xcconfig */ = {isa = PBXFileReference; includeInIndex = 1; lastKnownFileType = text.xcconfig; name = "Pods-InstantSearchCore-watchOS.release.xcconfig"; path = "Pods/Target Support Files/Pods-InstantSearchCore-watchOS/Pods-InstantSearchCore-watchOS.release.xcconfig"; sourceTree = "<group>"; };
		EC355E02CDFD83F80F448FFD /* Pods-InstantSearchCore-macOS-Tests.release.xcconfig */ = {isa = PBXFileReference; includeInIndex = 1; lastKnownFileType = text.xcconfig; name = "Pods-InstantSearchCore-macOS-Tests.release.xcconfig"; path = "Pods/Target Support Files/Pods-InstantSearchCore-macOS-Tests/Pods-InstantSearchCore-macOS-Tests.release.xcconfig"; sourceTree = "<group>"; };
/* End PBXFileReference section */

/* Begin PBXFrameworksBuildPhase section */
		BC34262D1D460DB70055E0F2 /* Frameworks */ = {
			isa = PBXFrameworksBuildPhase;
			buildActionMask = 2147483647;
			files = (
				AA67B619DF8BB5AF88C1360C /* Pods_InstantSearchCore_iOS.framework in Frameworks */,
			);
			runOnlyForDeploymentPostprocessing = 0;
		};
		BC3426381D460DB70055E0F2 /* Frameworks */ = {
			isa = PBXFrameworksBuildPhase;
			buildActionMask = 2147483647;
			files = (
				BC34263C1D460DB70055E0F2 /* InstantSearchCore.framework in Frameworks */,
				E5CD8B35D40F6F5BEC7AE1F7 /* Pods_InstantSearchCore_iOS_Tests.framework in Frameworks */,
			);
			runOnlyForDeploymentPostprocessing = 0;
		};
		BC4CB8861D534B6E004618DD /* Frameworks */ = {
			isa = PBXFrameworksBuildPhase;
			buildActionMask = 2147483647;
			files = (
				0F863780022BC192781A8C4B /* Pods_InstantSearchCore_macOS.framework in Frameworks */,
			);
			runOnlyForDeploymentPostprocessing = 0;
		};
		BC4CB8901D534B6E004618DD /* Frameworks */ = {
			isa = PBXFrameworksBuildPhase;
			buildActionMask = 2147483647;
			files = (
				BC4CB8941D534B6E004618DD /* InstantSearchCore.framework in Frameworks */,
				F586EDC8F498C60E298107BF /* Pods_InstantSearchCore_macOS_Tests.framework in Frameworks */,
			);
			runOnlyForDeploymentPostprocessing = 0;
		};
		BC4CB8A91D535AB3004618DD /* Frameworks */ = {
			isa = PBXFrameworksBuildPhase;
			buildActionMask = 2147483647;
			files = (
				A3D47A2276D60557CA25EBC3 /* Pods_InstantSearchCore_tvOS.framework in Frameworks */,
			);
			runOnlyForDeploymentPostprocessing = 0;
		};
		BC4CB8B31D535AB3004618DD /* Frameworks */ = {
			isa = PBXFrameworksBuildPhase;
			buildActionMask = 2147483647;
			files = (
				BC4CB8B71D535AB4004618DD /* InstantSearchCore.framework in Frameworks */,
				C51C5CFD15740EF14BC78B8E /* Pods_InstantSearchCore_tvOS_Tests.framework in Frameworks */,
			);
			runOnlyForDeploymentPostprocessing = 0;
		};
		BC5DC1171D8688C10066D705 /* Frameworks */ = {
			isa = PBXFrameworksBuildPhase;
			buildActionMask = 2147483647;
			files = (
				C2EA74B5CA612EBF605862E6 /* Pods_InstantSearchCore_watchOS.framework in Frameworks */,
			);
			runOnlyForDeploymentPostprocessing = 0;
		};
/* End PBXFrameworksBuildPhase section */

/* Begin PBXGroup section */
		00763CEB98C2374470027328 /* Frameworks */ = {
			isa = PBXGroup;
			children = (
				D98A6CE6B1CD0D95779BA084 /* Pods_InstantSearchCore_iOS.framework */,
				306A0D20B7675EB69FBC6C11 /* Pods_InstantSearchCore_iOS_Tests.framework */,
				51805CF9D37D4C65AB765D24 /* Pods_InstantSearchCore_macOS.framework */,
				D22A830E14D435F910B7016B /* Pods_InstantSearchCore_macOS_Tests.framework */,
				D2ABC140FFD26A4D7C40072B /* Pods_InstantSearchCore_tvOS.framework */,
				1A45586B3A3CB1A82F3A717C /* Pods_InstantSearchCore_tvOS_Tests.framework */,
				D64ECB2DCAE81F76F07C5FB7 /* Pods_InstantSearchCore_watchOS.framework */,
			);
			name = Frameworks;
			sourceTree = "<group>";
		};
		893DF7651F0DB5B712557823 /* Pods */ = {
			isa = PBXGroup;
			children = (
				DFB4E0B953B14690EFF76474 /* Pods-InstantSearchCore-iOS.debug.xcconfig */,
				B2020FB27F0B903D1E237A22 /* Pods-InstantSearchCore-iOS.release.xcconfig */,
				7C89E0C2C58633293D0102C2 /* Pods-InstantSearchCore-iOS-Tests.debug.xcconfig */,
				4D2CE747DE021B0989855A2A /* Pods-InstantSearchCore-iOS-Tests.release.xcconfig */,
				B30A5823FA6FAA56115C41AE /* Pods-InstantSearchCore-macOS.debug.xcconfig */,
				0B2003ADCEEB406ABF775F61 /* Pods-InstantSearchCore-macOS.release.xcconfig */,
				75C0699016AD2C2FBF7CC74E /* Pods-InstantSearchCore-macOS-Tests.debug.xcconfig */,
				EC355E02CDFD83F80F448FFD /* Pods-InstantSearchCore-macOS-Tests.release.xcconfig */,
				02BFC43A68DDD56B52D9661F /* Pods-InstantSearchCore-tvOS.debug.xcconfig */,
				BBCFDA6842A3CD7059850CE1 /* Pods-InstantSearchCore-tvOS.release.xcconfig */,
				56154D3693AB2C03A1E13346 /* Pods-InstantSearchCore-tvOS-Tests.debug.xcconfig */,
				D105CCCBCA77A84DFCDD7F6D /* Pods-InstantSearchCore-tvOS-Tests.release.xcconfig */,
				09D8441DD8CD15AB87BDC794 /* Pods-InstantSearchCore-watchOS.debug.xcconfig */,
				E4307CDB303392A0DCED4687 /* Pods-InstantSearchCore-watchOS.release.xcconfig */,
			);
			name = Pods;
			sourceTree = "<group>";
		};
		BC3426271D460DB70055E0F2 = {
			isa = PBXGroup;
			children = (
				BC3426331D460DB70055E0F2 /* Sources */,
				BC34263F1D460DB70055E0F2 /* Tests */,
				BC3426321D460DB70055E0F2 /* Products */,
				893DF7651F0DB5B712557823 /* Pods */,
				00763CEB98C2374470027328 /* Frameworks */,
			);
			sourceTree = "<group>";
		};
		BC3426321D460DB70055E0F2 /* Products */ = {
			isa = PBXGroup;
			children = (
				BC3426311D460DB70055E0F2 /* InstantSearchCore.framework */,
				BC34263B1D460DB70055E0F2 /* InstantSearchCore-iOS-Tests.xctest */,
				BC4CB88A1D534B6E004618DD /* InstantSearchCore.framework */,
				BC4CB8931D534B6E004618DD /* InstantSearchCore-macOS-Tests.xctest */,
				BC4CB8AD1D535AB3004618DD /* InstantSearchCore.framework */,
				BC4CB8B61D535AB3004618DD /* InstantSearchCore-tvOS-Tests.xctest */,
				BC5DC11B1D8688C10066D705 /* InstantSearchCore.framework */,
			);
			name = Products;
			sourceTree = "<group>";
		};
		BC3426331D460DB70055E0F2 /* Sources */ = {
			isa = PBXGroup;
			children = (
				BC3426361D460DB70055E0F2 /* Info.plist */,
				BC272EC31E5F0C86009F1FFD /* AdaptiveNetworkStrategy.swift */,
				BCCEA7941E7BDFB200F3D44C /* Caller.swift */,
				BC58264F1D4BB3DE0047D27F /* Debouncer.swift */,
				BC34264B1D4613CB0055E0F2 /* Highlighter.swift */,
				BC0844241E6DA49900329B40 /* History.swift */,
				BC34264C1D4613CB0055E0F2 /* JSONHelper.swift */,
				BC272ED41E5F2DF2009F1FFD /* RequestStrategy.swift */,
				BC272ECF1E5F2745009F1FFD /* ResponseTimeStats.swift */,
				BC34264D1D4613CB0055E0F2 /* Searcher.swift */,
				BCB7040E1DBA521F00A2803E /* SearchParameters.swift */,
				BC5DC1241D8697F50066D705 /* SearchProgressController.swift */,
				BC34264E1D4613CB0055E0F2 /* SearchResults.swift */,
				BC28C4CB1E5B2D1000EFC4A0 /* Sequencer.swift */,
				BC272ECA1E5F26BD009F1FFD /* Throttler.swift */,
			);
			path = Sources;
			sourceTree = "<group>";
		};
		BC34263F1D460DB70055E0F2 /* Tests */ = {
			isa = PBXGroup;
			children = (
				BCCEA78B1E7BDDF700F3D44C /* CallerTest.swift */,
				BCCEA7991E7BE1C700F3D44C /* DebouncerTest.swift */,
				BC154A821D92B5FD00DE764C /* HighlighterTest.swift */,
<<<<<<< HEAD
				BC0844291E6DA4B600329B40 /* LocalHistoryTest.swift */,
=======
				BC3426421D460DB70055E0F2 /* Info.plist */,
				BC5DC1301D86BDB00066D705 /* InstantSearchCore-Tests-Bridging-Header.h */,
				BC5DC1331D86BDB00066D705 /* ObjcBridgingTest.m */,
>>>>>>> f3ce6e83
				BC6B05461DBA5C2E00AD2069 /* SearchParametersTest.swift */,
				BC4CB8831D5349B6004618DD /* SearchResultsTest.swift */,
				BC28C4D01E5B2EE700EFC4A0 /* SequencerTest.swift */,
				BCCEA7871E7BD84200F3D44C /* ThrottlerTest.swift */,
			);
			path = Tests;
			sourceTree = "<group>";
		};
/* End PBXGroup section */

/* Begin PBXHeadersBuildPhase section */
		BC34262E1D460DB70055E0F2 /* Headers */ = {
			isa = PBXHeadersBuildPhase;
			buildActionMask = 2147483647;
			files = (
			);
			runOnlyForDeploymentPostprocessing = 0;
		};
		BC4CB8871D534B6E004618DD /* Headers */ = {
			isa = PBXHeadersBuildPhase;
			buildActionMask = 2147483647;
			files = (
			);
			runOnlyForDeploymentPostprocessing = 0;
		};
		BC4CB8AA1D535AB3004618DD /* Headers */ = {
			isa = PBXHeadersBuildPhase;
			buildActionMask = 2147483647;
			files = (
			);
			runOnlyForDeploymentPostprocessing = 0;
		};
		BC5DC1181D8688C10066D705 /* Headers */ = {
			isa = PBXHeadersBuildPhase;
			buildActionMask = 2147483647;
			files = (
			);
			runOnlyForDeploymentPostprocessing = 0;
		};
/* End PBXHeadersBuildPhase section */

/* Begin PBXNativeTarget section */
		BC3426301D460DB70055E0F2 /* InstantSearchCore-iOS */ = {
			isa = PBXNativeTarget;
			buildConfigurationList = BC3426451D460DB70055E0F2 /* Build configuration list for PBXNativeTarget "InstantSearchCore-iOS" */;
			buildPhases = (
				83A0ED875C6D4FBB55DC4D3E /* [CP] Check Pods Manifest.lock */,
				BC34262C1D460DB70055E0F2 /* Sources */,
				BC34262D1D460DB70055E0F2 /* Frameworks */,
				BC34262E1D460DB70055E0F2 /* Headers */,
				BC34262F1D460DB70055E0F2 /* Resources */,
				FD325EF805DDB75FE00FA54F /* [CP] Copy Pods Resources */,
			);
			buildRules = (
			);
			dependencies = (
			);
			name = "InstantSearchCore-iOS";
			productName = InstantSearch;
			productReference = BC3426311D460DB70055E0F2 /* InstantSearchCore.framework */;
			productType = "com.apple.product-type.framework";
		};
		BC34263A1D460DB70055E0F2 /* InstantSearchCore-iOS-Tests */ = {
			isa = PBXNativeTarget;
			buildConfigurationList = BC3426481D460DB70055E0F2 /* Build configuration list for PBXNativeTarget "InstantSearchCore-iOS-Tests" */;
			buildPhases = (
				04CA2D32CF5AA0518E3EC24B /* [CP] Check Pods Manifest.lock */,
				BC3426371D460DB70055E0F2 /* Sources */,
				BC3426381D460DB70055E0F2 /* Frameworks */,
				BC3426391D460DB70055E0F2 /* Resources */,
				D1EBAD0765241AB5A7894F63 /* [CP] Embed Pods Frameworks */,
				C65A769420237F2B3EC165FC /* [CP] Copy Pods Resources */,
			);
			buildRules = (
			);
			dependencies = (
				BC34263E1D460DB70055E0F2 /* PBXTargetDependency */,
			);
			name = "InstantSearchCore-iOS-Tests";
			productName = InstantSearchTests;
			productReference = BC34263B1D460DB70055E0F2 /* InstantSearchCore-iOS-Tests.xctest */;
			productType = "com.apple.product-type.bundle.unit-test";
		};
		BC4CB8891D534B6E004618DD /* InstantSearchCore-macOS */ = {
			isa = PBXNativeTarget;
			buildConfigurationList = BC4CB89B1D534B6E004618DD /* Build configuration list for PBXNativeTarget "InstantSearchCore-macOS" */;
			buildPhases = (
				84F88FCFD0587161CD5ECB82 /* [CP] Check Pods Manifest.lock */,
				BC4CB8851D534B6E004618DD /* Sources */,
				BC4CB8861D534B6E004618DD /* Frameworks */,
				BC4CB8871D534B6E004618DD /* Headers */,
				BC4CB8881D534B6E004618DD /* Resources */,
				B8D96C3A05F17D2AE1F1159F /* [CP] Copy Pods Resources */,
			);
			buildRules = (
			);
			dependencies = (
			);
			name = "InstantSearchCore-macOS";
			productName = "InstantSearchCore-macOS";
			productReference = BC4CB88A1D534B6E004618DD /* InstantSearchCore.framework */;
			productType = "com.apple.product-type.framework";
		};
		BC4CB8921D534B6E004618DD /* InstantSearchCore-macOS-Tests */ = {
			isa = PBXNativeTarget;
			buildConfigurationList = BC4CB89E1D534B6E004618DD /* Build configuration list for PBXNativeTarget "InstantSearchCore-macOS-Tests" */;
			buildPhases = (
				54CAFEAE37A3CF0933B8C168 /* [CP] Check Pods Manifest.lock */,
				BC4CB88F1D534B6E004618DD /* Sources */,
				BC4CB8901D534B6E004618DD /* Frameworks */,
				BC4CB8911D534B6E004618DD /* Resources */,
				52B4F0E65D6F340FB246EF03 /* [CP] Embed Pods Frameworks */,
				C11DC2E401C978EED434BFB6 /* [CP] Copy Pods Resources */,
			);
			buildRules = (
			);
			dependencies = (
				BC4CB8961D534B6E004618DD /* PBXTargetDependency */,
			);
			name = "InstantSearchCore-macOS-Tests";
			productName = "InstantSearchCore-macOSTests";
			productReference = BC4CB8931D534B6E004618DD /* InstantSearchCore-macOS-Tests.xctest */;
			productType = "com.apple.product-type.bundle.unit-test";
		};
		BC4CB8AC1D535AB3004618DD /* InstantSearchCore-tvOS */ = {
			isa = PBXNativeTarget;
			buildConfigurationList = BC4CB8C21D535AB4004618DD /* Build configuration list for PBXNativeTarget "InstantSearchCore-tvOS" */;
			buildPhases = (
				B99A9300AE34AC5767EC0467 /* [CP] Check Pods Manifest.lock */,
				BC4CB8A81D535AB3004618DD /* Sources */,
				BC4CB8A91D535AB3004618DD /* Frameworks */,
				BC4CB8AA1D535AB3004618DD /* Headers */,
				BC4CB8AB1D535AB3004618DD /* Resources */,
				A449DD89C32175B54547480E /* [CP] Copy Pods Resources */,
			);
			buildRules = (
			);
			dependencies = (
			);
			name = "InstantSearchCore-tvOS";
			productName = "InstantSearchCore-tvOS";
			productReference = BC4CB8AD1D535AB3004618DD /* InstantSearchCore.framework */;
			productType = "com.apple.product-type.framework";
		};
		BC4CB8B51D535AB3004618DD /* InstantSearchCore-tvOS-Tests */ = {
			isa = PBXNativeTarget;
			buildConfigurationList = BC4CB8C31D535AB4004618DD /* Build configuration list for PBXNativeTarget "InstantSearchCore-tvOS-Tests" */;
			buildPhases = (
				01BB898231514F1F8D2F8C4B /* [CP] Check Pods Manifest.lock */,
				BC4CB8B21D535AB3004618DD /* Sources */,
				BC4CB8B31D535AB3004618DD /* Frameworks */,
				BC4CB8B41D535AB3004618DD /* Resources */,
				CBB256E2D661E7BBB5DF582E /* [CP] Embed Pods Frameworks */,
				F0D57284A2231FA3BD9B505D /* [CP] Copy Pods Resources */,
			);
			buildRules = (
			);
			dependencies = (
				BC4CB8B91D535AB4004618DD /* PBXTargetDependency */,
			);
			name = "InstantSearchCore-tvOS-Tests";
			productName = "InstantSearchCore-tvOSTests";
			productReference = BC4CB8B61D535AB3004618DD /* InstantSearchCore-tvOS-Tests.xctest */;
			productType = "com.apple.product-type.bundle.unit-test";
		};
		BC5DC11A1D8688C10066D705 /* InstantSearchCore-watchOS */ = {
			isa = PBXNativeTarget;
			buildConfigurationList = BC5DC1221D8688C10066D705 /* Build configuration list for PBXNativeTarget "InstantSearchCore-watchOS" */;
			buildPhases = (
				6FF94A758C979572A68584D6 /* [CP] Check Pods Manifest.lock */,
				BC5DC1161D8688C10066D705 /* Sources */,
				BC5DC1171D8688C10066D705 /* Frameworks */,
				BC5DC1181D8688C10066D705 /* Headers */,
				BC5DC1191D8688C10066D705 /* Resources */,
				497CF1711429D303D385ED4E /* [CP] Copy Pods Resources */,
			);
			buildRules = (
			);
			dependencies = (
			);
			name = "InstantSearchCore-watchOS";
			productName = InstantSearchCore;
			productReference = BC5DC11B1D8688C10066D705 /* InstantSearchCore.framework */;
			productType = "com.apple.product-type.framework";
		};
/* End PBXNativeTarget section */

/* Begin PBXProject section */
		BC3426281D460DB70055E0F2 /* Project object */ = {
			isa = PBXProject;
			attributes = {
				LastSwiftUpdateCheck = 0730;
				LastUpgradeCheck = 0800;
				ORGANIZATIONNAME = Algolia;
				TargetAttributes = {
					BC3426301D460DB70055E0F2 = {
						CreatedOnToolsVersion = 7.3.1;
						LastSwiftMigration = 0800;
					};
					BC34263A1D460DB70055E0F2 = {
						CreatedOnToolsVersion = 7.3.1;
						LastSwiftMigration = 0800;
					};
					BC4CB8891D534B6E004618DD = {
						CreatedOnToolsVersion = 7.3.1;
					};
					BC4CB8921D534B6E004618DD = {
						CreatedOnToolsVersion = 7.3.1;
						LastSwiftMigration = 0800;
					};
					BC4CB8AC1D535AB3004618DD = {
						CreatedOnToolsVersion = 7.3.1;
					};
					BC4CB8B51D535AB3004618DD = {
						CreatedOnToolsVersion = 7.3.1;
						LastSwiftMigration = 0800;
					};
					BC5DC11A1D8688C10066D705 = {
						CreatedOnToolsVersion = 8.0;
						DevelopmentTeam = 5RDFJYUV23;
						LastSwiftMigration = 0800;
						ProvisioningStyle = Automatic;
					};
				};
			};
			buildConfigurationList = BC34262B1D460DB70055E0F2 /* Build configuration list for PBXProject "InstantSearchCore" */;
			compatibilityVersion = "Xcode 3.2";
			developmentRegion = English;
			hasScannedForEncodings = 0;
			knownRegions = (
				en,
			);
			mainGroup = BC3426271D460DB70055E0F2;
			productRefGroup = BC3426321D460DB70055E0F2 /* Products */;
			projectDirPath = "";
			projectRoot = "";
			targets = (
				BC3426301D460DB70055E0F2 /* InstantSearchCore-iOS */,
				BC34263A1D460DB70055E0F2 /* InstantSearchCore-iOS-Tests */,
				BC4CB8891D534B6E004618DD /* InstantSearchCore-macOS */,
				BC4CB8921D534B6E004618DD /* InstantSearchCore-macOS-Tests */,
				BC4CB8AC1D535AB3004618DD /* InstantSearchCore-tvOS */,
				BC4CB8B51D535AB3004618DD /* InstantSearchCore-tvOS-Tests */,
				BC5DC11A1D8688C10066D705 /* InstantSearchCore-watchOS */,
			);
		};
/* End PBXProject section */

/* Begin PBXResourcesBuildPhase section */
		BC34262F1D460DB70055E0F2 /* Resources */ = {
			isa = PBXResourcesBuildPhase;
			buildActionMask = 2147483647;
			files = (
			);
			runOnlyForDeploymentPostprocessing = 0;
		};
		BC3426391D460DB70055E0F2 /* Resources */ = {
			isa = PBXResourcesBuildPhase;
			buildActionMask = 2147483647;
			files = (
			);
			runOnlyForDeploymentPostprocessing = 0;
		};
		BC4CB8881D534B6E004618DD /* Resources */ = {
			isa = PBXResourcesBuildPhase;
			buildActionMask = 2147483647;
			files = (
			);
			runOnlyForDeploymentPostprocessing = 0;
		};
		BC4CB8911D534B6E004618DD /* Resources */ = {
			isa = PBXResourcesBuildPhase;
			buildActionMask = 2147483647;
			files = (
			);
			runOnlyForDeploymentPostprocessing = 0;
		};
		BC4CB8AB1D535AB3004618DD /* Resources */ = {
			isa = PBXResourcesBuildPhase;
			buildActionMask = 2147483647;
			files = (
			);
			runOnlyForDeploymentPostprocessing = 0;
		};
		BC4CB8B41D535AB3004618DD /* Resources */ = {
			isa = PBXResourcesBuildPhase;
			buildActionMask = 2147483647;
			files = (
			);
			runOnlyForDeploymentPostprocessing = 0;
		};
		BC5DC1191D8688C10066D705 /* Resources */ = {
			isa = PBXResourcesBuildPhase;
			buildActionMask = 2147483647;
			files = (
			);
			runOnlyForDeploymentPostprocessing = 0;
		};
/* End PBXResourcesBuildPhase section */

/* Begin PBXShellScriptBuildPhase section */
		01BB898231514F1F8D2F8C4B /* [CP] Check Pods Manifest.lock */ = {
			isa = PBXShellScriptBuildPhase;
			buildActionMask = 2147483647;
			files = (
			);
			inputPaths = (
			);
			name = "[CP] Check Pods Manifest.lock";
			outputPaths = (
			);
			runOnlyForDeploymentPostprocessing = 0;
			shellPath = /bin/sh;
			shellScript = "diff \"${PODS_ROOT}/../Podfile.lock\" \"${PODS_ROOT}/Manifest.lock\" > /dev/null\nif [ $? != 0 ] ; then\n    # print error to STDERR\n    echo \"error: The sandbox is not in sync with the Podfile.lock. Run 'pod install' or update your CocoaPods installation.\" >&2\n    exit 1\nfi\n";
			showEnvVarsInLog = 0;
		};
		04CA2D32CF5AA0518E3EC24B /* [CP] Check Pods Manifest.lock */ = {
			isa = PBXShellScriptBuildPhase;
			buildActionMask = 2147483647;
			files = (
			);
			inputPaths = (
			);
			name = "[CP] Check Pods Manifest.lock";
			outputPaths = (
			);
			runOnlyForDeploymentPostprocessing = 0;
			shellPath = /bin/sh;
			shellScript = "diff \"${PODS_ROOT}/../Podfile.lock\" \"${PODS_ROOT}/Manifest.lock\" > /dev/null\nif [ $? != 0 ] ; then\n    # print error to STDERR\n    echo \"error: The sandbox is not in sync with the Podfile.lock. Run 'pod install' or update your CocoaPods installation.\" >&2\n    exit 1\nfi\n";
			showEnvVarsInLog = 0;
		};
		497CF1711429D303D385ED4E /* [CP] Copy Pods Resources */ = {
			isa = PBXShellScriptBuildPhase;
			buildActionMask = 2147483647;
			files = (
			);
			inputPaths = (
			);
			name = "[CP] Copy Pods Resources";
			outputPaths = (
			);
			runOnlyForDeploymentPostprocessing = 0;
			shellPath = /bin/sh;
			shellScript = "\"${SRCROOT}/Pods/Target Support Files/Pods-InstantSearchCore-watchOS/Pods-InstantSearchCore-watchOS-resources.sh\"\n";
			showEnvVarsInLog = 0;
		};
		52B4F0E65D6F340FB246EF03 /* [CP] Embed Pods Frameworks */ = {
			isa = PBXShellScriptBuildPhase;
			buildActionMask = 2147483647;
			files = (
			);
			inputPaths = (
			);
			name = "[CP] Embed Pods Frameworks";
			outputPaths = (
			);
			runOnlyForDeploymentPostprocessing = 0;
			shellPath = /bin/sh;
			shellScript = "\"${SRCROOT}/Pods/Target Support Files/Pods-InstantSearchCore-macOS-Tests/Pods-InstantSearchCore-macOS-Tests-frameworks.sh\"\n";
			showEnvVarsInLog = 0;
		};
		54CAFEAE37A3CF0933B8C168 /* [CP] Check Pods Manifest.lock */ = {
			isa = PBXShellScriptBuildPhase;
			buildActionMask = 2147483647;
			files = (
			);
			inputPaths = (
			);
			name = "[CP] Check Pods Manifest.lock";
			outputPaths = (
			);
			runOnlyForDeploymentPostprocessing = 0;
			shellPath = /bin/sh;
			shellScript = "diff \"${PODS_ROOT}/../Podfile.lock\" \"${PODS_ROOT}/Manifest.lock\" > /dev/null\nif [ $? != 0 ] ; then\n    # print error to STDERR\n    echo \"error: The sandbox is not in sync with the Podfile.lock. Run 'pod install' or update your CocoaPods installation.\" >&2\n    exit 1\nfi\n";
			showEnvVarsInLog = 0;
		};
		6FF94A758C979572A68584D6 /* [CP] Check Pods Manifest.lock */ = {
			isa = PBXShellScriptBuildPhase;
			buildActionMask = 2147483647;
			files = (
			);
			inputPaths = (
			);
			name = "[CP] Check Pods Manifest.lock";
			outputPaths = (
			);
			runOnlyForDeploymentPostprocessing = 0;
			shellPath = /bin/sh;
			shellScript = "diff \"${PODS_ROOT}/../Podfile.lock\" \"${PODS_ROOT}/Manifest.lock\" > /dev/null\nif [ $? != 0 ] ; then\n    # print error to STDERR\n    echo \"error: The sandbox is not in sync with the Podfile.lock. Run 'pod install' or update your CocoaPods installation.\" >&2\n    exit 1\nfi\n";
			showEnvVarsInLog = 0;
		};
		83A0ED875C6D4FBB55DC4D3E /* [CP] Check Pods Manifest.lock */ = {
			isa = PBXShellScriptBuildPhase;
			buildActionMask = 2147483647;
			files = (
			);
			inputPaths = (
			);
			name = "[CP] Check Pods Manifest.lock";
			outputPaths = (
			);
			runOnlyForDeploymentPostprocessing = 0;
			shellPath = /bin/sh;
			shellScript = "diff \"${PODS_ROOT}/../Podfile.lock\" \"${PODS_ROOT}/Manifest.lock\" > /dev/null\nif [ $? != 0 ] ; then\n    # print error to STDERR\n    echo \"error: The sandbox is not in sync with the Podfile.lock. Run 'pod install' or update your CocoaPods installation.\" >&2\n    exit 1\nfi\n";
			showEnvVarsInLog = 0;
		};
		84F88FCFD0587161CD5ECB82 /* [CP] Check Pods Manifest.lock */ = {
			isa = PBXShellScriptBuildPhase;
			buildActionMask = 2147483647;
			files = (
			);
			inputPaths = (
			);
			name = "[CP] Check Pods Manifest.lock";
			outputPaths = (
			);
			runOnlyForDeploymentPostprocessing = 0;
			shellPath = /bin/sh;
			shellScript = "diff \"${PODS_ROOT}/../Podfile.lock\" \"${PODS_ROOT}/Manifest.lock\" > /dev/null\nif [ $? != 0 ] ; then\n    # print error to STDERR\n    echo \"error: The sandbox is not in sync with the Podfile.lock. Run 'pod install' or update your CocoaPods installation.\" >&2\n    exit 1\nfi\n";
			showEnvVarsInLog = 0;
		};
		A449DD89C32175B54547480E /* [CP] Copy Pods Resources */ = {
			isa = PBXShellScriptBuildPhase;
			buildActionMask = 2147483647;
			files = (
			);
			inputPaths = (
			);
			name = "[CP] Copy Pods Resources";
			outputPaths = (
			);
			runOnlyForDeploymentPostprocessing = 0;
			shellPath = /bin/sh;
			shellScript = "\"${SRCROOT}/Pods/Target Support Files/Pods-InstantSearchCore-tvOS/Pods-InstantSearchCore-tvOS-resources.sh\"\n";
			showEnvVarsInLog = 0;
		};
		B8D96C3A05F17D2AE1F1159F /* [CP] Copy Pods Resources */ = {
			isa = PBXShellScriptBuildPhase;
			buildActionMask = 2147483647;
			files = (
			);
			inputPaths = (
			);
			name = "[CP] Copy Pods Resources";
			outputPaths = (
			);
			runOnlyForDeploymentPostprocessing = 0;
			shellPath = /bin/sh;
			shellScript = "\"${SRCROOT}/Pods/Target Support Files/Pods-InstantSearchCore-macOS/Pods-InstantSearchCore-macOS-resources.sh\"\n";
			showEnvVarsInLog = 0;
		};
		B99A9300AE34AC5767EC0467 /* [CP] Check Pods Manifest.lock */ = {
			isa = PBXShellScriptBuildPhase;
			buildActionMask = 2147483647;
			files = (
			);
			inputPaths = (
			);
			name = "[CP] Check Pods Manifest.lock";
			outputPaths = (
			);
			runOnlyForDeploymentPostprocessing = 0;
			shellPath = /bin/sh;
			shellScript = "diff \"${PODS_ROOT}/../Podfile.lock\" \"${PODS_ROOT}/Manifest.lock\" > /dev/null\nif [ $? != 0 ] ; then\n    # print error to STDERR\n    echo \"error: The sandbox is not in sync with the Podfile.lock. Run 'pod install' or update your CocoaPods installation.\" >&2\n    exit 1\nfi\n";
			showEnvVarsInLog = 0;
		};
		C11DC2E401C978EED434BFB6 /* [CP] Copy Pods Resources */ = {
			isa = PBXShellScriptBuildPhase;
			buildActionMask = 2147483647;
			files = (
			);
			inputPaths = (
			);
			name = "[CP] Copy Pods Resources";
			outputPaths = (
			);
			runOnlyForDeploymentPostprocessing = 0;
			shellPath = /bin/sh;
			shellScript = "\"${SRCROOT}/Pods/Target Support Files/Pods-InstantSearchCore-macOS-Tests/Pods-InstantSearchCore-macOS-Tests-resources.sh\"\n";
			showEnvVarsInLog = 0;
		};
		C65A769420237F2B3EC165FC /* [CP] Copy Pods Resources */ = {
			isa = PBXShellScriptBuildPhase;
			buildActionMask = 2147483647;
			files = (
			);
			inputPaths = (
			);
			name = "[CP] Copy Pods Resources";
			outputPaths = (
			);
			runOnlyForDeploymentPostprocessing = 0;
			shellPath = /bin/sh;
			shellScript = "\"${SRCROOT}/Pods/Target Support Files/Pods-InstantSearchCore-iOS-Tests/Pods-InstantSearchCore-iOS-Tests-resources.sh\"\n";
			showEnvVarsInLog = 0;
		};
		CBB256E2D661E7BBB5DF582E /* [CP] Embed Pods Frameworks */ = {
			isa = PBXShellScriptBuildPhase;
			buildActionMask = 2147483647;
			files = (
			);
			inputPaths = (
			);
			name = "[CP] Embed Pods Frameworks";
			outputPaths = (
			);
			runOnlyForDeploymentPostprocessing = 0;
			shellPath = /bin/sh;
			shellScript = "\"${SRCROOT}/Pods/Target Support Files/Pods-InstantSearchCore-tvOS-Tests/Pods-InstantSearchCore-tvOS-Tests-frameworks.sh\"\n";
			showEnvVarsInLog = 0;
		};
		D1EBAD0765241AB5A7894F63 /* [CP] Embed Pods Frameworks */ = {
			isa = PBXShellScriptBuildPhase;
			buildActionMask = 2147483647;
			files = (
			);
			inputPaths = (
			);
			name = "[CP] Embed Pods Frameworks";
			outputPaths = (
			);
			runOnlyForDeploymentPostprocessing = 0;
			shellPath = /bin/sh;
			shellScript = "\"${SRCROOT}/Pods/Target Support Files/Pods-InstantSearchCore-iOS-Tests/Pods-InstantSearchCore-iOS-Tests-frameworks.sh\"\n";
			showEnvVarsInLog = 0;
		};
		F0D57284A2231FA3BD9B505D /* [CP] Copy Pods Resources */ = {
			isa = PBXShellScriptBuildPhase;
			buildActionMask = 2147483647;
			files = (
			);
			inputPaths = (
			);
			name = "[CP] Copy Pods Resources";
			outputPaths = (
			);
			runOnlyForDeploymentPostprocessing = 0;
			shellPath = /bin/sh;
			shellScript = "\"${SRCROOT}/Pods/Target Support Files/Pods-InstantSearchCore-tvOS-Tests/Pods-InstantSearchCore-tvOS-Tests-resources.sh\"\n";
			showEnvVarsInLog = 0;
		};
		FD325EF805DDB75FE00FA54F /* [CP] Copy Pods Resources */ = {
			isa = PBXShellScriptBuildPhase;
			buildActionMask = 2147483647;
			files = (
			);
			inputPaths = (
			);
			name = "[CP] Copy Pods Resources";
			outputPaths = (
			);
			runOnlyForDeploymentPostprocessing = 0;
			shellPath = /bin/sh;
			shellScript = "\"${SRCROOT}/Pods/Target Support Files/Pods-InstantSearchCore-iOS/Pods-InstantSearchCore-iOS-resources.sh\"\n";
			showEnvVarsInLog = 0;
		};
/* End PBXShellScriptBuildPhase section */

/* Begin PBXSourcesBuildPhase section */
		BC34262C1D460DB70055E0F2 /* Sources */ = {
			isa = PBXSourcesBuildPhase;
			buildActionMask = 2147483647;
			files = (
				BC34264F1D4613CB0055E0F2 /* Highlighter.swift in Sources */,
				BC272ED01E5F2745009F1FFD /* ResponseTimeStats.swift in Sources */,
				BC272EC41E5F0C86009F1FFD /* AdaptiveNetworkStrategy.swift in Sources */,
				BCCEA7951E7BDFB200F3D44C /* Caller.swift in Sources */,
				BC272ECB1E5F26BD009F1FFD /* Throttler.swift in Sources */,
				BC3426501D4613CB0055E0F2 /* JSONHelper.swift in Sources */,
				BC0844251E6DA49900329B40 /* History.swift in Sources */,
				BC5DC1251D8697F50066D705 /* SearchProgressController.swift in Sources */,
				BC272ED51E5F2DF2009F1FFD /* RequestStrategy.swift in Sources */,
				BCB7040F1DBA521F00A2803E /* SearchParameters.swift in Sources */,
				BC3426521D4613CB0055E0F2 /* SearchResults.swift in Sources */,
				BC28C4CC1E5B2D1000EFC4A0 /* Sequencer.swift in Sources */,
				BC3426511D4613CB0055E0F2 /* Searcher.swift in Sources */,
				BC5826501D4BB3DE0047D27F /* Debouncer.swift in Sources */,
			);
			runOnlyForDeploymentPostprocessing = 0;
		};
		BC3426371D460DB70055E0F2 /* Sources */ = {
			isa = PBXSourcesBuildPhase;
			buildActionMask = 2147483647;
			files = (
				BC08442A1E6DA4B600329B40 /* LocalHistoryTest.swift in Sources */,
				BC6B05471DBA5C2E00AD2069 /* SearchParametersTest.swift in Sources */,
				BC4CB8841D5349B6004618DD /* SearchResultsTest.swift in Sources */,
				BCCEA7881E7BD84200F3D44C /* ThrottlerTest.swift in Sources */,
				BC154A831D92B5FD00DE764C /* HighlighterTest.swift in Sources */,
				BC5DC1341D86BDB00066D705 /* ObjcBridgingTest.m in Sources */,
				BCCEA79A1E7BE1C700F3D44C /* DebouncerTest.swift in Sources */,
				BC28C4D11E5B2EE700EFC4A0 /* SequencerTest.swift in Sources */,
				BCCEA78C1E7BDDF700F3D44C /* CallerTest.swift in Sources */,
			);
			runOnlyForDeploymentPostprocessing = 0;
		};
		BC4CB8851D534B6E004618DD /* Sources */ = {
			isa = PBXSourcesBuildPhase;
			buildActionMask = 2147483647;
			files = (
				BC4CB8A51D534C20004618DD /* Searcher.swift in Sources */,
				BC272ED11E5F2745009F1FFD /* ResponseTimeStats.swift in Sources */,
				BC272EC51E5F0C86009F1FFD /* AdaptiveNetworkStrategy.swift in Sources */,
				BCCEA7961E7BDFB200F3D44C /* Caller.swift in Sources */,
				BC272ECC1E5F26BD009F1FFD /* Throttler.swift in Sources */,
				BC4CB8A31D534C20004618DD /* JSONHelper.swift in Sources */,
				BC0844261E6DA49900329B40 /* History.swift in Sources */,
				BC4CB8A11D534C20004618DD /* Debouncer.swift in Sources */,
				BC272ED61E5F2DF2009F1FFD /* RequestStrategy.swift in Sources */,
				BC5DC1261D8697F50066D705 /* SearchProgressController.swift in Sources */,
				BCB704101DBA521F00A2803E /* SearchParameters.swift in Sources */,
				BC28C4CD1E5B2D1000EFC4A0 /* Sequencer.swift in Sources */,
				BC4CB8A61D534C20004618DD /* SearchResults.swift in Sources */,
				BC4CB8A21D534C20004618DD /* Highlighter.swift in Sources */,
			);
			runOnlyForDeploymentPostprocessing = 0;
		};
		BC4CB88F1D534B6E004618DD /* Sources */ = {
			isa = PBXSourcesBuildPhase;
			buildActionMask = 2147483647;
			files = (
				BC08442B1E6DA4B600329B40 /* LocalHistoryTest.swift in Sources */,
				BC6B05481DBA5C2E00AD2069 /* SearchParametersTest.swift in Sources */,
				BC4CB8A71D534C27004618DD /* SearchResultsTest.swift in Sources */,
				BCCEA7891E7BD84200F3D44C /* ThrottlerTest.swift in Sources */,
				BC154A841D92B5FD00DE764C /* HighlighterTest.swift in Sources */,
				BC5DC1351D86BDB00066D705 /* ObjcBridgingTest.m in Sources */,
				BCCEA79B1E7BE1C700F3D44C /* DebouncerTest.swift in Sources */,
				BC28C4D21E5B2EE700EFC4A0 /* SequencerTest.swift in Sources */,
				BCCEA78D1E7BDDF700F3D44C /* CallerTest.swift in Sources */,
			);
			runOnlyForDeploymentPostprocessing = 0;
		};
		BC4CB8A81D535AB3004618DD /* Sources */ = {
			isa = PBXSourcesBuildPhase;
			buildActionMask = 2147483647;
			files = (
				BC4CB8C81D535CA4004618DD /* Searcher.swift in Sources */,
				BC272ED21E5F2745009F1FFD /* ResponseTimeStats.swift in Sources */,
				BC272EC61E5F0C86009F1FFD /* AdaptiveNetworkStrategy.swift in Sources */,
				BCCEA7971E7BDFB200F3D44C /* Caller.swift in Sources */,
				BC272ECD1E5F26BD009F1FFD /* Throttler.swift in Sources */,
				BC4CB8C61D535CA4004618DD /* JSONHelper.swift in Sources */,
				BC0844271E6DA49900329B40 /* History.swift in Sources */,
				BC4CB8C41D535CA4004618DD /* Debouncer.swift in Sources */,
				BC272ED71E5F2DF2009F1FFD /* RequestStrategy.swift in Sources */,
				BC5DC1271D8697F50066D705 /* SearchProgressController.swift in Sources */,
				BCB704111DBA521F00A2803E /* SearchParameters.swift in Sources */,
				BC28C4CE1E5B2D1000EFC4A0 /* Sequencer.swift in Sources */,
				BC4CB8C91D535CA4004618DD /* SearchResults.swift in Sources */,
				BC4CB8C51D535CA4004618DD /* Highlighter.swift in Sources */,
			);
			runOnlyForDeploymentPostprocessing = 0;
		};
		BC4CB8B21D535AB3004618DD /* Sources */ = {
			isa = PBXSourcesBuildPhase;
			buildActionMask = 2147483647;
			files = (
				BC08442C1E6DA4B600329B40 /* LocalHistoryTest.swift in Sources */,
				BC6B05491DBA5C2E00AD2069 /* SearchParametersTest.swift in Sources */,
				BC4CB8CA1D535CA7004618DD /* SearchResultsTest.swift in Sources */,
				BCCEA78A1E7BD84200F3D44C /* ThrottlerTest.swift in Sources */,
				BC154A851D92B5FD00DE764C /* HighlighterTest.swift in Sources */,
				BC5DC1361D86BDB00066D705 /* ObjcBridgingTest.m in Sources */,
				BCCEA79C1E7BE1C700F3D44C /* DebouncerTest.swift in Sources */,
				BC28C4D31E5B2EE700EFC4A0 /* SequencerTest.swift in Sources */,
				BCCEA78E1E7BDDF700F3D44C /* CallerTest.swift in Sources */,
			);
			runOnlyForDeploymentPostprocessing = 0;
		};
		BC5DC1161D8688C10066D705 /* Sources */ = {
			isa = PBXSourcesBuildPhase;
			buildActionMask = 2147483647;
			files = (
				BC5DC12A1D86BD110066D705 /* Searcher.swift in Sources */,
				BC272ED31E5F2745009F1FFD /* ResponseTimeStats.swift in Sources */,
				BC272EC71E5F0C86009F1FFD /* AdaptiveNetworkStrategy.swift in Sources */,
				BCCEA7981E7BDFB200F3D44C /* Caller.swift in Sources */,
				BC272ECE1E5F26BD009F1FFD /* Throttler.swift in Sources */,
				BC5DC12D1D86BD1A0066D705 /* Highlighter.swift in Sources */,
				BC0844281E6DA49900329B40 /* History.swift in Sources */,
				BC5DC12C1D86BD170066D705 /* JSONHelper.swift in Sources */,
				BC272ED81E5F2DF2009F1FFD /* RequestStrategy.swift in Sources */,
				BCB704121DBA521F00A2803E /* SearchParameters.swift in Sources */,
				BC5DC12F1D86BD280066D705 /* SearchResults.swift in Sources */,
				BC28C4CF1E5B2D1000EFC4A0 /* Sequencer.swift in Sources */,
				BC5DC1281D8697F50066D705 /* SearchProgressController.swift in Sources */,
				BC5DC12E1D86BD1C0066D705 /* Debouncer.swift in Sources */,
			);
			runOnlyForDeploymentPostprocessing = 0;
		};
/* End PBXSourcesBuildPhase section */

/* Begin PBXTargetDependency section */
		BC34263E1D460DB70055E0F2 /* PBXTargetDependency */ = {
			isa = PBXTargetDependency;
			target = BC3426301D460DB70055E0F2 /* InstantSearchCore-iOS */;
			targetProxy = BC34263D1D460DB70055E0F2 /* PBXContainerItemProxy */;
		};
		BC4CB8961D534B6E004618DD /* PBXTargetDependency */ = {
			isa = PBXTargetDependency;
			target = BC4CB8891D534B6E004618DD /* InstantSearchCore-macOS */;
			targetProxy = BC4CB8951D534B6E004618DD /* PBXContainerItemProxy */;
		};
		BC4CB8B91D535AB4004618DD /* PBXTargetDependency */ = {
			isa = PBXTargetDependency;
			target = BC4CB8AC1D535AB3004618DD /* InstantSearchCore-tvOS */;
			targetProxy = BC4CB8B81D535AB4004618DD /* PBXContainerItemProxy */;
		};
/* End PBXTargetDependency section */

/* Begin XCBuildConfiguration section */
		BC3426431D460DB70055E0F2 /* Debug */ = {
			isa = XCBuildConfiguration;
			buildSettings = {
				ALWAYS_SEARCH_USER_PATHS = NO;
				CLANG_ANALYZER_NONNULL = YES;
				CLANG_CXX_LANGUAGE_STANDARD = "gnu++0x";
				CLANG_CXX_LIBRARY = "libc++";
				CLANG_ENABLE_MODULES = YES;
				CLANG_ENABLE_OBJC_ARC = YES;
				CLANG_WARN_BOOL_CONVERSION = YES;
				CLANG_WARN_CONSTANT_CONVERSION = YES;
				CLANG_WARN_DIRECT_OBJC_ISA_USAGE = YES_ERROR;
				CLANG_WARN_EMPTY_BODY = YES;
				CLANG_WARN_ENUM_CONVERSION = YES;
				CLANG_WARN_INFINITE_RECURSION = YES;
				CLANG_WARN_INT_CONVERSION = YES;
				CLANG_WARN_OBJC_ROOT_CLASS = YES_ERROR;
				CLANG_WARN_SUSPICIOUS_MOVE = YES;
				CLANG_WARN_UNREACHABLE_CODE = YES;
				CLANG_WARN__DUPLICATE_METHOD_MATCH = YES;
				"CODE_SIGN_IDENTITY[sdk=iphoneos*]" = "iPhone Developer";
				COPY_PHASE_STRIP = NO;
				CURRENT_PROJECT_VERSION = 1;
				DEBUG_INFORMATION_FORMAT = dwarf;
				ENABLE_STRICT_OBJC_MSGSEND = YES;
				ENABLE_TESTABILITY = YES;
				GCC_C_LANGUAGE_STANDARD = gnu99;
				GCC_DYNAMIC_NO_PIC = NO;
				GCC_NO_COMMON_BLOCKS = YES;
				GCC_OPTIMIZATION_LEVEL = 0;
				GCC_PREPROCESSOR_DEFINITIONS = (
					"DEBUG=1",
					"$(inherited)",
				);
				GCC_WARN_64_TO_32_BIT_CONVERSION = YES;
				GCC_WARN_ABOUT_RETURN_TYPE = YES_ERROR;
				GCC_WARN_UNDECLARED_SELECTOR = YES;
				GCC_WARN_UNINITIALIZED_AUTOS = YES_AGGRESSIVE;
				GCC_WARN_UNUSED_FUNCTION = YES;
				GCC_WARN_UNUSED_VARIABLE = YES;
				IPHONEOS_DEPLOYMENT_TARGET = 9.3;
				MTL_ENABLE_DEBUG_INFO = YES;
				ONLY_ACTIVE_ARCH = YES;
				SDKROOT = iphoneos;
				SWIFT_OPTIMIZATION_LEVEL = "-Onone";
				SWIFT_VERSION = 3.0;
				TARGETED_DEVICE_FAMILY = "1,2";
				VERSIONING_SYSTEM = "apple-generic";
				VERSION_INFO_PREFIX = "";
			};
			name = Debug;
		};
		BC3426441D460DB70055E0F2 /* Release */ = {
			isa = XCBuildConfiguration;
			buildSettings = {
				ALWAYS_SEARCH_USER_PATHS = NO;
				CLANG_ANALYZER_NONNULL = YES;
				CLANG_CXX_LANGUAGE_STANDARD = "gnu++0x";
				CLANG_CXX_LIBRARY = "libc++";
				CLANG_ENABLE_MODULES = YES;
				CLANG_ENABLE_OBJC_ARC = YES;
				CLANG_WARN_BOOL_CONVERSION = YES;
				CLANG_WARN_CONSTANT_CONVERSION = YES;
				CLANG_WARN_DIRECT_OBJC_ISA_USAGE = YES_ERROR;
				CLANG_WARN_EMPTY_BODY = YES;
				CLANG_WARN_ENUM_CONVERSION = YES;
				CLANG_WARN_INFINITE_RECURSION = YES;
				CLANG_WARN_INT_CONVERSION = YES;
				CLANG_WARN_OBJC_ROOT_CLASS = YES_ERROR;
				CLANG_WARN_SUSPICIOUS_MOVE = YES;
				CLANG_WARN_UNREACHABLE_CODE = YES;
				CLANG_WARN__DUPLICATE_METHOD_MATCH = YES;
				"CODE_SIGN_IDENTITY[sdk=iphoneos*]" = "iPhone Developer";
				COPY_PHASE_STRIP = NO;
				CURRENT_PROJECT_VERSION = 1;
				DEBUG_INFORMATION_FORMAT = "dwarf-with-dsym";
				ENABLE_NS_ASSERTIONS = NO;
				ENABLE_STRICT_OBJC_MSGSEND = YES;
				GCC_C_LANGUAGE_STANDARD = gnu99;
				GCC_NO_COMMON_BLOCKS = YES;
				GCC_WARN_64_TO_32_BIT_CONVERSION = YES;
				GCC_WARN_ABOUT_RETURN_TYPE = YES_ERROR;
				GCC_WARN_UNDECLARED_SELECTOR = YES;
				GCC_WARN_UNINITIALIZED_AUTOS = YES_AGGRESSIVE;
				GCC_WARN_UNUSED_FUNCTION = YES;
				GCC_WARN_UNUSED_VARIABLE = YES;
				IPHONEOS_DEPLOYMENT_TARGET = 9.3;
				MTL_ENABLE_DEBUG_INFO = NO;
				SDKROOT = iphoneos;
				SWIFT_OPTIMIZATION_LEVEL = "-Owholemodule";
				SWIFT_VERSION = 3.0;
				TARGETED_DEVICE_FAMILY = "1,2";
				VALIDATE_PRODUCT = YES;
				VERSIONING_SYSTEM = "apple-generic";
				VERSION_INFO_PREFIX = "";
			};
			name = Release;
		};
		BC3426461D460DB70055E0F2 /* Debug */ = {
			isa = XCBuildConfiguration;
			baseConfigurationReference = DFB4E0B953B14690EFF76474 /* Pods-InstantSearchCore-iOS.debug.xcconfig */;
			buildSettings = {
				CLANG_ENABLE_MODULES = YES;
				"CODE_SIGN_IDENTITY[sdk=iphoneos*]" = "";
				DEFINES_MODULE = YES;
				DYLIB_COMPATIBILITY_VERSION = 1;
				DYLIB_CURRENT_VERSION = 1;
				DYLIB_INSTALL_NAME_BASE = "@rpath";
				INFOPLIST_FILE = Sources/Info.plist;
				INSTALL_PATH = "$(LOCAL_LIBRARY_DIR)/Frameworks";
				LD_RUNPATH_SEARCH_PATHS = "$(inherited) @executable_path/Frameworks @loader_path/Frameworks";
				PRODUCT_BUNDLE_IDENTIFIER = com.algolia.InstantSearchCore;
				PRODUCT_NAME = InstantSearchCore;
				SKIP_INSTALL = YES;
				SWIFT_OPTIMIZATION_LEVEL = "-Onone";
			};
			name = Debug;
		};
		BC3426471D460DB70055E0F2 /* Release */ = {
			isa = XCBuildConfiguration;
			baseConfigurationReference = B2020FB27F0B903D1E237A22 /* Pods-InstantSearchCore-iOS.release.xcconfig */;
			buildSettings = {
				CLANG_ENABLE_MODULES = YES;
				"CODE_SIGN_IDENTITY[sdk=iphoneos*]" = "";
				DEFINES_MODULE = YES;
				DYLIB_COMPATIBILITY_VERSION = 1;
				DYLIB_CURRENT_VERSION = 1;
				DYLIB_INSTALL_NAME_BASE = "@rpath";
				INFOPLIST_FILE = Sources/Info.plist;
				INSTALL_PATH = "$(LOCAL_LIBRARY_DIR)/Frameworks";
				LD_RUNPATH_SEARCH_PATHS = "$(inherited) @executable_path/Frameworks @loader_path/Frameworks";
				PRODUCT_BUNDLE_IDENTIFIER = com.algolia.InstantSearchCore;
				PRODUCT_NAME = InstantSearchCore;
				SKIP_INSTALL = YES;
			};
			name = Release;
		};
		BC3426491D460DB70055E0F2 /* Debug */ = {
			isa = XCBuildConfiguration;
			baseConfigurationReference = 7C89E0C2C58633293D0102C2 /* Pods-InstantSearchCore-iOS-Tests.debug.xcconfig */;
			buildSettings = {
				CLANG_ENABLE_MODULES = YES;
				INFOPLIST_FILE = Tests/Info.plist;
				LD_RUNPATH_SEARCH_PATHS = "$(inherited) @executable_path/Frameworks @loader_path/Frameworks";
				PRODUCT_BUNDLE_IDENTIFIER = com.algolia.InstantSearchCoreTests;
				PRODUCT_NAME = "$(TARGET_NAME)";
				SWIFT_OBJC_BRIDGING_HEADER = "Tests/InstantSearchCore-Tests-Bridging-Header.h";
				SWIFT_OPTIMIZATION_LEVEL = "-Onone";
				SWIFT_VERSION = 3.0;
			};
			name = Debug;
		};
		BC34264A1D460DB70055E0F2 /* Release */ = {
			isa = XCBuildConfiguration;
			baseConfigurationReference = 4D2CE747DE021B0989855A2A /* Pods-InstantSearchCore-iOS-Tests.release.xcconfig */;
			buildSettings = {
				CLANG_ENABLE_MODULES = YES;
				INFOPLIST_FILE = Tests/Info.plist;
				LD_RUNPATH_SEARCH_PATHS = "$(inherited) @executable_path/Frameworks @loader_path/Frameworks";
				PRODUCT_BUNDLE_IDENTIFIER = com.algolia.InstantSearchCoreTests;
				PRODUCT_NAME = "$(TARGET_NAME)";
				SWIFT_OBJC_BRIDGING_HEADER = "Tests/InstantSearchCore-Tests-Bridging-Header.h";
				SWIFT_VERSION = 3.0;
			};
			name = Release;
		};
		BC4CB89C1D534B6E004618DD /* Debug */ = {
			isa = XCBuildConfiguration;
			baseConfigurationReference = B30A5823FA6FAA56115C41AE /* Pods-InstantSearchCore-macOS.debug.xcconfig */;
			buildSettings = {
				CODE_SIGN_IDENTITY = "";
				COMBINE_HIDPI_IMAGES = YES;
				DEFINES_MODULE = YES;
				DYLIB_COMPATIBILITY_VERSION = 1;
				DYLIB_CURRENT_VERSION = 1;
				DYLIB_INSTALL_NAME_BASE = "@rpath";
				FRAMEWORK_VERSION = A;
				INFOPLIST_FILE = Sources/Info.plist;
				INSTALL_PATH = "$(LOCAL_LIBRARY_DIR)/Frameworks";
				LD_RUNPATH_SEARCH_PATHS = "$(inherited) @executable_path/../Frameworks @loader_path/Frameworks";
				MACOSX_DEPLOYMENT_TARGET = 10.10;
				PRODUCT_BUNDLE_IDENTIFIER = com.algolia.InstantSearchCore;
				PRODUCT_NAME = InstantSearchCore;
				SDKROOT = macosx;
				SKIP_INSTALL = YES;
			};
			name = Debug;
		};
		BC4CB89D1D534B6E004618DD /* Release */ = {
			isa = XCBuildConfiguration;
			baseConfigurationReference = 0B2003ADCEEB406ABF775F61 /* Pods-InstantSearchCore-macOS.release.xcconfig */;
			buildSettings = {
				CODE_SIGN_IDENTITY = "";
				COMBINE_HIDPI_IMAGES = YES;
				DEFINES_MODULE = YES;
				DYLIB_COMPATIBILITY_VERSION = 1;
				DYLIB_CURRENT_VERSION = 1;
				DYLIB_INSTALL_NAME_BASE = "@rpath";
				FRAMEWORK_VERSION = A;
				INFOPLIST_FILE = Sources/Info.plist;
				INSTALL_PATH = "$(LOCAL_LIBRARY_DIR)/Frameworks";
				LD_RUNPATH_SEARCH_PATHS = "$(inherited) @executable_path/../Frameworks @loader_path/Frameworks";
				MACOSX_DEPLOYMENT_TARGET = 10.10;
				PRODUCT_BUNDLE_IDENTIFIER = com.algolia.InstantSearchCore;
				PRODUCT_NAME = InstantSearchCore;
				SDKROOT = macosx;
				SKIP_INSTALL = YES;
			};
			name = Release;
		};
		BC4CB89F1D534B6E004618DD /* Debug */ = {
			isa = XCBuildConfiguration;
			baseConfigurationReference = 75C0699016AD2C2FBF7CC74E /* Pods-InstantSearchCore-macOS-Tests.debug.xcconfig */;
			buildSettings = {
				CLANG_ENABLE_MODULES = YES;
				CODE_SIGN_IDENTITY = "-";
				COMBINE_HIDPI_IMAGES = YES;
				INFOPLIST_FILE = Tests/Info.plist;
				LD_RUNPATH_SEARCH_PATHS = "$(inherited) @executable_path/../Frameworks @loader_path/../Frameworks";
				MACOSX_DEPLOYMENT_TARGET = 10.10;
				PRODUCT_BUNDLE_IDENTIFIER = "com.algolia.InstantSearchCore-macOSTests";
				PRODUCT_NAME = "$(TARGET_NAME)";
				SDKROOT = macosx;
				SWIFT_OBJC_BRIDGING_HEADER = "Tests/InstantSearchCore-Tests-Bridging-Header.h";
				SWIFT_OPTIMIZATION_LEVEL = "-Onone";
				SWIFT_VERSION = 3.0;
			};
			name = Debug;
		};
		BC4CB8A01D534B6E004618DD /* Release */ = {
			isa = XCBuildConfiguration;
			baseConfigurationReference = EC355E02CDFD83F80F448FFD /* Pods-InstantSearchCore-macOS-Tests.release.xcconfig */;
			buildSettings = {
				CLANG_ENABLE_MODULES = YES;
				CODE_SIGN_IDENTITY = "-";
				COMBINE_HIDPI_IMAGES = YES;
				INFOPLIST_FILE = Tests/Info.plist;
				LD_RUNPATH_SEARCH_PATHS = "$(inherited) @executable_path/../Frameworks @loader_path/../Frameworks";
				MACOSX_DEPLOYMENT_TARGET = 10.10;
				PRODUCT_BUNDLE_IDENTIFIER = "com.algolia.InstantSearchCore-macOSTests";
				PRODUCT_NAME = "$(TARGET_NAME)";
				SDKROOT = macosx;
				SWIFT_OBJC_BRIDGING_HEADER = "Tests/InstantSearchCore-Tests-Bridging-Header.h";
				SWIFT_VERSION = 3.0;
			};
			name = Release;
		};
		BC4CB8BE1D535AB4004618DD /* Debug */ = {
			isa = XCBuildConfiguration;
			baseConfigurationReference = 02BFC43A68DDD56B52D9661F /* Pods-InstantSearchCore-tvOS.debug.xcconfig */;
			buildSettings = {
				"CODE_SIGN_IDENTITY[sdk=appletvos*]" = "";
				DEFINES_MODULE = YES;
				DYLIB_COMPATIBILITY_VERSION = 1;
				DYLIB_CURRENT_VERSION = 1;
				DYLIB_INSTALL_NAME_BASE = "@rpath";
				INFOPLIST_FILE = Sources/Info.plist;
				INSTALL_PATH = "$(LOCAL_LIBRARY_DIR)/Frameworks";
				LD_RUNPATH_SEARCH_PATHS = "$(inherited) @executable_path/Frameworks @loader_path/Frameworks";
				PRODUCT_BUNDLE_IDENTIFIER = com.algolia.InstantSearchCore;
				PRODUCT_NAME = InstantSearchCore;
				SDKROOT = appletvos;
				SKIP_INSTALL = YES;
				TARGETED_DEVICE_FAMILY = 3;
				TVOS_DEPLOYMENT_TARGET = 9.2;
			};
			name = Debug;
		};
		BC4CB8BF1D535AB4004618DD /* Release */ = {
			isa = XCBuildConfiguration;
			baseConfigurationReference = BBCFDA6842A3CD7059850CE1 /* Pods-InstantSearchCore-tvOS.release.xcconfig */;
			buildSettings = {
				"CODE_SIGN_IDENTITY[sdk=appletvos*]" = "";
				DEFINES_MODULE = YES;
				DYLIB_COMPATIBILITY_VERSION = 1;
				DYLIB_CURRENT_VERSION = 1;
				DYLIB_INSTALL_NAME_BASE = "@rpath";
				INFOPLIST_FILE = Sources/Info.plist;
				INSTALL_PATH = "$(LOCAL_LIBRARY_DIR)/Frameworks";
				LD_RUNPATH_SEARCH_PATHS = "$(inherited) @executable_path/Frameworks @loader_path/Frameworks";
				PRODUCT_BUNDLE_IDENTIFIER = com.algolia.InstantSearchCore;
				PRODUCT_NAME = InstantSearchCore;
				SDKROOT = appletvos;
				SKIP_INSTALL = YES;
				TARGETED_DEVICE_FAMILY = 3;
				TVOS_DEPLOYMENT_TARGET = 9.2;
			};
			name = Release;
		};
		BC4CB8C01D535AB4004618DD /* Debug */ = {
			isa = XCBuildConfiguration;
			baseConfigurationReference = 56154D3693AB2C03A1E13346 /* Pods-InstantSearchCore-tvOS-Tests.debug.xcconfig */;
			buildSettings = {
				CLANG_ENABLE_MODULES = YES;
				INFOPLIST_FILE = Tests/Info.plist;
				LD_RUNPATH_SEARCH_PATHS = "$(inherited) @executable_path/Frameworks @loader_path/Frameworks";
				PRODUCT_BUNDLE_IDENTIFIER = com.algolia.InstantSearchCore;
				PRODUCT_NAME = "$(TARGET_NAME)";
				SDKROOT = appletvos;
				SWIFT_OBJC_BRIDGING_HEADER = "Tests/InstantSearchCore-Tests-Bridging-Header.h";
				SWIFT_OPTIMIZATION_LEVEL = "-Onone";
				SWIFT_VERSION = 3.0;
				TVOS_DEPLOYMENT_TARGET = 9.2;
			};
			name = Debug;
		};
		BC4CB8C11D535AB4004618DD /* Release */ = {
			isa = XCBuildConfiguration;
			baseConfigurationReference = D105CCCBCA77A84DFCDD7F6D /* Pods-InstantSearchCore-tvOS-Tests.release.xcconfig */;
			buildSettings = {
				CLANG_ENABLE_MODULES = YES;
				INFOPLIST_FILE = Tests/Info.plist;
				LD_RUNPATH_SEARCH_PATHS = "$(inherited) @executable_path/Frameworks @loader_path/Frameworks";
				PRODUCT_BUNDLE_IDENTIFIER = com.algolia.InstantSearchCore;
				PRODUCT_NAME = "$(TARGET_NAME)";
				SDKROOT = appletvos;
				SWIFT_OBJC_BRIDGING_HEADER = "Tests/InstantSearchCore-Tests-Bridging-Header.h";
				SWIFT_VERSION = 3.0;
				TVOS_DEPLOYMENT_TARGET = 9.2;
			};
			name = Release;
		};
		BC5DC1201D8688C10066D705 /* Debug */ = {
			isa = XCBuildConfiguration;
			baseConfigurationReference = 09D8441DD8CD15AB87BDC794 /* Pods-InstantSearchCore-watchOS.debug.xcconfig */;
			buildSettings = {
				APPLICATION_EXTENSION_API_ONLY = YES;
				CLANG_ENABLE_MODULES = YES;
				CLANG_WARN_DOCUMENTATION_COMMENTS = YES;
				CLANG_WARN_SUSPICIOUS_MOVES = YES;
				CODE_SIGN_IDENTITY = "";
				DEFINES_MODULE = YES;
				DEVELOPMENT_TEAM = 5RDFJYUV23;
				DYLIB_COMPATIBILITY_VERSION = 1;
				DYLIB_CURRENT_VERSION = 1;
				DYLIB_INSTALL_NAME_BASE = "@rpath";
				INFOPLIST_FILE = Sources/Info.plist;
				INSTALL_PATH = "$(LOCAL_LIBRARY_DIR)/Frameworks";
				LD_RUNPATH_SEARCH_PATHS = "$(inherited) @executable_path/Frameworks @loader_path/Frameworks";
				PRODUCT_BUNDLE_IDENTIFIER = com.algolia.InstantSearchCore;
				PRODUCT_NAME = InstantSearchCore;
				SDKROOT = watchos;
				SKIP_INSTALL = YES;
				SWIFT_ACTIVE_COMPILATION_CONDITIONS = DEBUG;
				SWIFT_OPTIMIZATION_LEVEL = "-Onone";
				SWIFT_VERSION = 3.0;
				TARGETED_DEVICE_FAMILY = 4;
				WATCHOS_DEPLOYMENT_TARGET = 3.0;
			};
			name = Debug;
		};
		BC5DC1211D8688C10066D705 /* Release */ = {
			isa = XCBuildConfiguration;
			baseConfigurationReference = E4307CDB303392A0DCED4687 /* Pods-InstantSearchCore-watchOS.release.xcconfig */;
			buildSettings = {
				APPLICATION_EXTENSION_API_ONLY = YES;
				CLANG_ENABLE_MODULES = YES;
				CLANG_WARN_DOCUMENTATION_COMMENTS = YES;
				CLANG_WARN_SUSPICIOUS_MOVES = YES;
				CODE_SIGN_IDENTITY = "";
				DEFINES_MODULE = YES;
				DEVELOPMENT_TEAM = 5RDFJYUV23;
				DYLIB_COMPATIBILITY_VERSION = 1;
				DYLIB_CURRENT_VERSION = 1;
				DYLIB_INSTALL_NAME_BASE = "@rpath";
				INFOPLIST_FILE = Sources/Info.plist;
				INSTALL_PATH = "$(LOCAL_LIBRARY_DIR)/Frameworks";
				LD_RUNPATH_SEARCH_PATHS = "$(inherited) @executable_path/Frameworks @loader_path/Frameworks";
				PRODUCT_BUNDLE_IDENTIFIER = com.algolia.InstantSearchCore;
				PRODUCT_NAME = InstantSearchCore;
				SDKROOT = watchos;
				SKIP_INSTALL = YES;
				SWIFT_VERSION = 3.0;
				TARGETED_DEVICE_FAMILY = 4;
				WATCHOS_DEPLOYMENT_TARGET = 3.0;
			};
			name = Release;
		};
/* End XCBuildConfiguration section */

/* Begin XCConfigurationList section */
		BC34262B1D460DB70055E0F2 /* Build configuration list for PBXProject "InstantSearchCore" */ = {
			isa = XCConfigurationList;
			buildConfigurations = (
				BC3426431D460DB70055E0F2 /* Debug */,
				BC3426441D460DB70055E0F2 /* Release */,
			);
			defaultConfigurationIsVisible = 0;
			defaultConfigurationName = Release;
		};
		BC3426451D460DB70055E0F2 /* Build configuration list for PBXNativeTarget "InstantSearchCore-iOS" */ = {
			isa = XCConfigurationList;
			buildConfigurations = (
				BC3426461D460DB70055E0F2 /* Debug */,
				BC3426471D460DB70055E0F2 /* Release */,
			);
			defaultConfigurationIsVisible = 0;
			defaultConfigurationName = Release;
		};
		BC3426481D460DB70055E0F2 /* Build configuration list for PBXNativeTarget "InstantSearchCore-iOS-Tests" */ = {
			isa = XCConfigurationList;
			buildConfigurations = (
				BC3426491D460DB70055E0F2 /* Debug */,
				BC34264A1D460DB70055E0F2 /* Release */,
			);
			defaultConfigurationIsVisible = 0;
			defaultConfigurationName = Release;
		};
		BC4CB89B1D534B6E004618DD /* Build configuration list for PBXNativeTarget "InstantSearchCore-macOS" */ = {
			isa = XCConfigurationList;
			buildConfigurations = (
				BC4CB89C1D534B6E004618DD /* Debug */,
				BC4CB89D1D534B6E004618DD /* Release */,
			);
			defaultConfigurationIsVisible = 0;
			defaultConfigurationName = Release;
		};
		BC4CB89E1D534B6E004618DD /* Build configuration list for PBXNativeTarget "InstantSearchCore-macOS-Tests" */ = {
			isa = XCConfigurationList;
			buildConfigurations = (
				BC4CB89F1D534B6E004618DD /* Debug */,
				BC4CB8A01D534B6E004618DD /* Release */,
			);
			defaultConfigurationIsVisible = 0;
			defaultConfigurationName = Release;
		};
		BC4CB8C21D535AB4004618DD /* Build configuration list for PBXNativeTarget "InstantSearchCore-tvOS" */ = {
			isa = XCConfigurationList;
			buildConfigurations = (
				BC4CB8BE1D535AB4004618DD /* Debug */,
				BC4CB8BF1D535AB4004618DD /* Release */,
			);
			defaultConfigurationIsVisible = 0;
			defaultConfigurationName = Release;
		};
		BC4CB8C31D535AB4004618DD /* Build configuration list for PBXNativeTarget "InstantSearchCore-tvOS-Tests" */ = {
			isa = XCConfigurationList;
			buildConfigurations = (
				BC4CB8C01D535AB4004618DD /* Debug */,
				BC4CB8C11D535AB4004618DD /* Release */,
			);
			defaultConfigurationIsVisible = 0;
			defaultConfigurationName = Release;
		};
		BC5DC1221D8688C10066D705 /* Build configuration list for PBXNativeTarget "InstantSearchCore-watchOS" */ = {
			isa = XCConfigurationList;
			buildConfigurations = (
				BC5DC1201D8688C10066D705 /* Debug */,
				BC5DC1211D8688C10066D705 /* Release */,
			);
			defaultConfigurationIsVisible = 0;
			defaultConfigurationName = Release;
		};
/* End XCConfigurationList section */
	};
	rootObject = BC3426281D460DB70055E0F2 /* Project object */;
}<|MERGE_RESOLUTION|>--- conflicted
+++ resolved
@@ -334,13 +334,10 @@
 				BCCEA78B1E7BDDF700F3D44C /* CallerTest.swift */,
 				BCCEA7991E7BE1C700F3D44C /* DebouncerTest.swift */,
 				BC154A821D92B5FD00DE764C /* HighlighterTest.swift */,
-<<<<<<< HEAD
-				BC0844291E6DA4B600329B40 /* LocalHistoryTest.swift */,
-=======
 				BC3426421D460DB70055E0F2 /* Info.plist */,
 				BC5DC1301D86BDB00066D705 /* InstantSearchCore-Tests-Bridging-Header.h */,
+				BC0844291E6DA4B600329B40 /* LocalHistoryTest.swift */,
 				BC5DC1331D86BDB00066D705 /* ObjcBridgingTest.m */,
->>>>>>> f3ce6e83
 				BC6B05461DBA5C2E00AD2069 /* SearchParametersTest.swift */,
 				BC4CB8831D5349B6004618DD /* SearchResultsTest.swift */,
 				BC28C4D01E5B2EE700EFC4A0 /* SequencerTest.swift */,
