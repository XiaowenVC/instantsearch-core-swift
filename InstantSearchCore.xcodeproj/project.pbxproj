// !$*UTF8*$!
{
	archiveVersion = 1;
	classes = {
	};
	objectVersion = 46;
	objects = {

/* Begin PBXBuildFile section */
<<<<<<< HEAD
		1D26AD0F1F716ED500E17A58 /* AlgoliaSearch.framework in Frameworks */ = {isa = PBXBuildFile; fileRef = E29F2D2B1F2F5C6B0052335F /* AlgoliaSearch.framework */; };
		1D26AD111F716FA400E17A58 /* AlgoliaSearch.framework in Frameworks */ = {isa = PBXBuildFile; fileRef = E29F2D2D1F2F5CA50052335F /* AlgoliaSearch.framework */; };
		1D26AD131F71701900E17A58 /* AlgoliaSearch.framework in Frameworks */ = {isa = PBXBuildFile; fileRef = E29F2D2F1F2F5CC00052335F /* AlgoliaSearch.framework */; };
=======
>>>>>>> d6514f2c
		BC0844251E6DA49900329B40 /* History.swift in Sources */ = {isa = PBXBuildFile; fileRef = BC0844241E6DA49900329B40 /* History.swift */; };
		BC0844261E6DA49900329B40 /* History.swift in Sources */ = {isa = PBXBuildFile; fileRef = BC0844241E6DA49900329B40 /* History.swift */; };
		BC0844271E6DA49900329B40 /* History.swift in Sources */ = {isa = PBXBuildFile; fileRef = BC0844241E6DA49900329B40 /* History.swift */; };
		BC0844281E6DA49900329B40 /* History.swift in Sources */ = {isa = PBXBuildFile; fileRef = BC0844241E6DA49900329B40 /* History.swift */; };
		BC08442A1E6DA4B600329B40 /* LocalHistoryTest.swift in Sources */ = {isa = PBXBuildFile; fileRef = BC0844291E6DA4B600329B40 /* LocalHistoryTest.swift */; };
		BC08442B1E6DA4B600329B40 /* LocalHistoryTest.swift in Sources */ = {isa = PBXBuildFile; fileRef = BC0844291E6DA4B600329B40 /* LocalHistoryTest.swift */; };
		BC08442C1E6DA4B600329B40 /* LocalHistoryTest.swift in Sources */ = {isa = PBXBuildFile; fileRef = BC0844291E6DA4B600329B40 /* LocalHistoryTest.swift */; };
		BC154A831D92B5FD00DE764C /* HighlighterTest.swift in Sources */ = {isa = PBXBuildFile; fileRef = BC154A821D92B5FD00DE764C /* HighlighterTest.swift */; };
		BC154A841D92B5FD00DE764C /* HighlighterTest.swift in Sources */ = {isa = PBXBuildFile; fileRef = BC154A821D92B5FD00DE764C /* HighlighterTest.swift */; };
		BC154A851D92B5FD00DE764C /* HighlighterTest.swift in Sources */ = {isa = PBXBuildFile; fileRef = BC154A821D92B5FD00DE764C /* HighlighterTest.swift */; };
		BC272EC41E5F0C86009F1FFD /* AdaptiveNetworkStrategy.swift in Sources */ = {isa = PBXBuildFile; fileRef = BC272EC31E5F0C86009F1FFD /* AdaptiveNetworkStrategy.swift */; };
		BC272EC51E5F0C86009F1FFD /* AdaptiveNetworkStrategy.swift in Sources */ = {isa = PBXBuildFile; fileRef = BC272EC31E5F0C86009F1FFD /* AdaptiveNetworkStrategy.swift */; };
		BC272EC61E5F0C86009F1FFD /* AdaptiveNetworkStrategy.swift in Sources */ = {isa = PBXBuildFile; fileRef = BC272EC31E5F0C86009F1FFD /* AdaptiveNetworkStrategy.swift */; };
		BC272EC71E5F0C86009F1FFD /* AdaptiveNetworkStrategy.swift in Sources */ = {isa = PBXBuildFile; fileRef = BC272EC31E5F0C86009F1FFD /* AdaptiveNetworkStrategy.swift */; };
		BC272ECB1E5F26BD009F1FFD /* Throttler.swift in Sources */ = {isa = PBXBuildFile; fileRef = BC272ECA1E5F26BD009F1FFD /* Throttler.swift */; };
		BC272ECC1E5F26BD009F1FFD /* Throttler.swift in Sources */ = {isa = PBXBuildFile; fileRef = BC272ECA1E5F26BD009F1FFD /* Throttler.swift */; };
		BC272ECD1E5F26BD009F1FFD /* Throttler.swift in Sources */ = {isa = PBXBuildFile; fileRef = BC272ECA1E5F26BD009F1FFD /* Throttler.swift */; };
		BC272ECE1E5F26BD009F1FFD /* Throttler.swift in Sources */ = {isa = PBXBuildFile; fileRef = BC272ECA1E5F26BD009F1FFD /* Throttler.swift */; };
		BC272ED01E5F2745009F1FFD /* ResponseTimeStats.swift in Sources */ = {isa = PBXBuildFile; fileRef = BC272ECF1E5F2745009F1FFD /* ResponseTimeStats.swift */; };
		BC272ED11E5F2745009F1FFD /* ResponseTimeStats.swift in Sources */ = {isa = PBXBuildFile; fileRef = BC272ECF1E5F2745009F1FFD /* ResponseTimeStats.swift */; };
		BC272ED21E5F2745009F1FFD /* ResponseTimeStats.swift in Sources */ = {isa = PBXBuildFile; fileRef = BC272ECF1E5F2745009F1FFD /* ResponseTimeStats.swift */; };
		BC272ED31E5F2745009F1FFD /* ResponseTimeStats.swift in Sources */ = {isa = PBXBuildFile; fileRef = BC272ECF1E5F2745009F1FFD /* ResponseTimeStats.swift */; };
		BC272ED51E5F2DF2009F1FFD /* RequestStrategy.swift in Sources */ = {isa = PBXBuildFile; fileRef = BC272ED41E5F2DF2009F1FFD /* RequestStrategy.swift */; };
		BC272ED61E5F2DF2009F1FFD /* RequestStrategy.swift in Sources */ = {isa = PBXBuildFile; fileRef = BC272ED41E5F2DF2009F1FFD /* RequestStrategy.swift */; };
		BC272ED71E5F2DF2009F1FFD /* RequestStrategy.swift in Sources */ = {isa = PBXBuildFile; fileRef = BC272ED41E5F2DF2009F1FFD /* RequestStrategy.swift */; };
		BC272ED81E5F2DF2009F1FFD /* RequestStrategy.swift in Sources */ = {isa = PBXBuildFile; fileRef = BC272ED41E5F2DF2009F1FFD /* RequestStrategy.swift */; };
		BC28C4CC1E5B2D1000EFC4A0 /* Sequencer.swift in Sources */ = {isa = PBXBuildFile; fileRef = BC28C4CB1E5B2D1000EFC4A0 /* Sequencer.swift */; };
		BC28C4CD1E5B2D1000EFC4A0 /* Sequencer.swift in Sources */ = {isa = PBXBuildFile; fileRef = BC28C4CB1E5B2D1000EFC4A0 /* Sequencer.swift */; };
		BC28C4CE1E5B2D1000EFC4A0 /* Sequencer.swift in Sources */ = {isa = PBXBuildFile; fileRef = BC28C4CB1E5B2D1000EFC4A0 /* Sequencer.swift */; };
		BC28C4CF1E5B2D1000EFC4A0 /* Sequencer.swift in Sources */ = {isa = PBXBuildFile; fileRef = BC28C4CB1E5B2D1000EFC4A0 /* Sequencer.swift */; };
		BC28C4D11E5B2EE700EFC4A0 /* SequencerTest.swift in Sources */ = {isa = PBXBuildFile; fileRef = BC28C4D01E5B2EE700EFC4A0 /* SequencerTest.swift */; };
		BC28C4D21E5B2EE700EFC4A0 /* SequencerTest.swift in Sources */ = {isa = PBXBuildFile; fileRef = BC28C4D01E5B2EE700EFC4A0 /* SequencerTest.swift */; };
		BC28C4D31E5B2EE700EFC4A0 /* SequencerTest.swift in Sources */ = {isa = PBXBuildFile; fileRef = BC28C4D01E5B2EE700EFC4A0 /* SequencerTest.swift */; };
		BC34263C1D460DB70055E0F2 /* InstantSearchCore.framework in Frameworks */ = {isa = PBXBuildFile; fileRef = BC3426311D460DB70055E0F2 /* InstantSearchCore.framework */; };
		BC34264F1D4613CB0055E0F2 /* Highlighter.swift in Sources */ = {isa = PBXBuildFile; fileRef = BC34264B1D4613CB0055E0F2 /* Highlighter.swift */; };
		BC3426501D4613CB0055E0F2 /* JSONHelper.swift in Sources */ = {isa = PBXBuildFile; fileRef = BC34264C1D4613CB0055E0F2 /* JSONHelper.swift */; };
		BC3426511D4613CB0055E0F2 /* Searcher.swift in Sources */ = {isa = PBXBuildFile; fileRef = BC34264D1D4613CB0055E0F2 /* Searcher.swift */; };
		BC3426521D4613CB0055E0F2 /* SearchResults.swift in Sources */ = {isa = PBXBuildFile; fileRef = BC34264E1D4613CB0055E0F2 /* SearchResults.swift */; };
		BC4CB8841D5349B6004618DD /* SearchResultsTest.swift in Sources */ = {isa = PBXBuildFile; fileRef = BC4CB8831D5349B6004618DD /* SearchResultsTest.swift */; };
		BC4CB8941D534B6E004618DD /* InstantSearchCore.framework in Frameworks */ = {isa = PBXBuildFile; fileRef = BC4CB88A1D534B6E004618DD /* InstantSearchCore.framework */; };
		BC4CB8A11D534C20004618DD /* Debouncer.swift in Sources */ = {isa = PBXBuildFile; fileRef = BC58264F1D4BB3DE0047D27F /* Debouncer.swift */; };
		BC4CB8A21D534C20004618DD /* Highlighter.swift in Sources */ = {isa = PBXBuildFile; fileRef = BC34264B1D4613CB0055E0F2 /* Highlighter.swift */; };
		BC4CB8A31D534C20004618DD /* JSONHelper.swift in Sources */ = {isa = PBXBuildFile; fileRef = BC34264C1D4613CB0055E0F2 /* JSONHelper.swift */; };
		BC4CB8A51D534C20004618DD /* Searcher.swift in Sources */ = {isa = PBXBuildFile; fileRef = BC34264D1D4613CB0055E0F2 /* Searcher.swift */; };
		BC4CB8A61D534C20004618DD /* SearchResults.swift in Sources */ = {isa = PBXBuildFile; fileRef = BC34264E1D4613CB0055E0F2 /* SearchResults.swift */; };
		BC4CB8A71D534C27004618DD /* SearchResultsTest.swift in Sources */ = {isa = PBXBuildFile; fileRef = BC4CB8831D5349B6004618DD /* SearchResultsTest.swift */; };
		BC4CB8B71D535AB4004618DD /* InstantSearchCore.framework in Frameworks */ = {isa = PBXBuildFile; fileRef = BC4CB8AD1D535AB3004618DD /* InstantSearchCore.framework */; };
		BC4CB8C41D535CA4004618DD /* Debouncer.swift in Sources */ = {isa = PBXBuildFile; fileRef = BC58264F1D4BB3DE0047D27F /* Debouncer.swift */; };
		BC4CB8C51D535CA4004618DD /* Highlighter.swift in Sources */ = {isa = PBXBuildFile; fileRef = BC34264B1D4613CB0055E0F2 /* Highlighter.swift */; };
		BC4CB8C61D535CA4004618DD /* JSONHelper.swift in Sources */ = {isa = PBXBuildFile; fileRef = BC34264C1D4613CB0055E0F2 /* JSONHelper.swift */; };
		BC4CB8C81D535CA4004618DD /* Searcher.swift in Sources */ = {isa = PBXBuildFile; fileRef = BC34264D1D4613CB0055E0F2 /* Searcher.swift */; };
		BC4CB8C91D535CA4004618DD /* SearchResults.swift in Sources */ = {isa = PBXBuildFile; fileRef = BC34264E1D4613CB0055E0F2 /* SearchResults.swift */; };
		BC4CB8CA1D535CA7004618DD /* SearchResultsTest.swift in Sources */ = {isa = PBXBuildFile; fileRef = BC4CB8831D5349B6004618DD /* SearchResultsTest.swift */; };
		BC5826501D4BB3DE0047D27F /* Debouncer.swift in Sources */ = {isa = PBXBuildFile; fileRef = BC58264F1D4BB3DE0047D27F /* Debouncer.swift */; };
		BC5DC1251D8697F50066D705 /* SearchProgressController.swift in Sources */ = {isa = PBXBuildFile; fileRef = BC5DC1241D8697F50066D705 /* SearchProgressController.swift */; };
		BC5DC1261D8697F50066D705 /* SearchProgressController.swift in Sources */ = {isa = PBXBuildFile; fileRef = BC5DC1241D8697F50066D705 /* SearchProgressController.swift */; };
		BC5DC1271D8697F50066D705 /* SearchProgressController.swift in Sources */ = {isa = PBXBuildFile; fileRef = BC5DC1241D8697F50066D705 /* SearchProgressController.swift */; };
		BC5DC1281D8697F50066D705 /* SearchProgressController.swift in Sources */ = {isa = PBXBuildFile; fileRef = BC5DC1241D8697F50066D705 /* SearchProgressController.swift */; };
		BC5DC12A1D86BD110066D705 /* Searcher.swift in Sources */ = {isa = PBXBuildFile; fileRef = BC34264D1D4613CB0055E0F2 /* Searcher.swift */; };
		BC5DC12C1D86BD170066D705 /* JSONHelper.swift in Sources */ = {isa = PBXBuildFile; fileRef = BC34264C1D4613CB0055E0F2 /* JSONHelper.swift */; };
		BC5DC12D1D86BD1A0066D705 /* Highlighter.swift in Sources */ = {isa = PBXBuildFile; fileRef = BC34264B1D4613CB0055E0F2 /* Highlighter.swift */; };
		BC5DC12E1D86BD1C0066D705 /* Debouncer.swift in Sources */ = {isa = PBXBuildFile; fileRef = BC58264F1D4BB3DE0047D27F /* Debouncer.swift */; };
		BC5DC12F1D86BD280066D705 /* SearchResults.swift in Sources */ = {isa = PBXBuildFile; fileRef = BC34264E1D4613CB0055E0F2 /* SearchResults.swift */; };
		BC5DC1341D86BDB00066D705 /* ObjcBridgingTest.m in Sources */ = {isa = PBXBuildFile; fileRef = BC5DC1331D86BDB00066D705 /* ObjcBridgingTest.m */; };
		BC5DC1351D86BDB00066D705 /* ObjcBridgingTest.m in Sources */ = {isa = PBXBuildFile; fileRef = BC5DC1331D86BDB00066D705 /* ObjcBridgingTest.m */; };
		BC5DC1361D86BDB00066D705 /* ObjcBridgingTest.m in Sources */ = {isa = PBXBuildFile; fileRef = BC5DC1331D86BDB00066D705 /* ObjcBridgingTest.m */; };
		BC6B05471DBA5C2E00AD2069 /* SearchParametersTest.swift in Sources */ = {isa = PBXBuildFile; fileRef = BC6B05461DBA5C2E00AD2069 /* SearchParametersTest.swift */; };
		BC6B05481DBA5C2E00AD2069 /* SearchParametersTest.swift in Sources */ = {isa = PBXBuildFile; fileRef = BC6B05461DBA5C2E00AD2069 /* SearchParametersTest.swift */; };
		BC6B05491DBA5C2E00AD2069 /* SearchParametersTest.swift in Sources */ = {isa = PBXBuildFile; fileRef = BC6B05461DBA5C2E00AD2069 /* SearchParametersTest.swift */; };
		BCB7040F1DBA521F00A2803E /* SearchParameters.swift in Sources */ = {isa = PBXBuildFile; fileRef = BCB7040E1DBA521F00A2803E /* SearchParameters.swift */; };
		BCB704101DBA521F00A2803E /* SearchParameters.swift in Sources */ = {isa = PBXBuildFile; fileRef = BCB7040E1DBA521F00A2803E /* SearchParameters.swift */; };
		BCB704111DBA521F00A2803E /* SearchParameters.swift in Sources */ = {isa = PBXBuildFile; fileRef = BCB7040E1DBA521F00A2803E /* SearchParameters.swift */; };
		BCB704121DBA521F00A2803E /* SearchParameters.swift in Sources */ = {isa = PBXBuildFile; fileRef = BCB7040E1DBA521F00A2803E /* SearchParameters.swift */; };
		BCCEA7881E7BD84200F3D44C /* ThrottlerTest.swift in Sources */ = {isa = PBXBuildFile; fileRef = BCCEA7871E7BD84200F3D44C /* ThrottlerTest.swift */; };
		BCCEA7891E7BD84200F3D44C /* ThrottlerTest.swift in Sources */ = {isa = PBXBuildFile; fileRef = BCCEA7871E7BD84200F3D44C /* ThrottlerTest.swift */; };
		BCCEA78A1E7BD84200F3D44C /* ThrottlerTest.swift in Sources */ = {isa = PBXBuildFile; fileRef = BCCEA7871E7BD84200F3D44C /* ThrottlerTest.swift */; };
		BCCEA78C1E7BDDF700F3D44C /* CallerTest.swift in Sources */ = {isa = PBXBuildFile; fileRef = BCCEA78B1E7BDDF700F3D44C /* CallerTest.swift */; };
		BCCEA78D1E7BDDF700F3D44C /* CallerTest.swift in Sources */ = {isa = PBXBuildFile; fileRef = BCCEA78B1E7BDDF700F3D44C /* CallerTest.swift */; };
		BCCEA78E1E7BDDF700F3D44C /* CallerTest.swift in Sources */ = {isa = PBXBuildFile; fileRef = BCCEA78B1E7BDDF700F3D44C /* CallerTest.swift */; };
		BCCEA7951E7BDFB200F3D44C /* Caller.swift in Sources */ = {isa = PBXBuildFile; fileRef = BCCEA7941E7BDFB200F3D44C /* Caller.swift */; };
		BCCEA7961E7BDFB200F3D44C /* Caller.swift in Sources */ = {isa = PBXBuildFile; fileRef = BCCEA7941E7BDFB200F3D44C /* Caller.swift */; };
		BCCEA7971E7BDFB200F3D44C /* Caller.swift in Sources */ = {isa = PBXBuildFile; fileRef = BCCEA7941E7BDFB200F3D44C /* Caller.swift */; };
		BCCEA7981E7BDFB200F3D44C /* Caller.swift in Sources */ = {isa = PBXBuildFile; fileRef = BCCEA7941E7BDFB200F3D44C /* Caller.swift */; };
		BCCEA79A1E7BE1C700F3D44C /* DebouncerTest.swift in Sources */ = {isa = PBXBuildFile; fileRef = BCCEA7991E7BE1C700F3D44C /* DebouncerTest.swift */; };
		BCCEA79B1E7BE1C700F3D44C /* DebouncerTest.swift in Sources */ = {isa = PBXBuildFile; fileRef = BCCEA7991E7BE1C700F3D44C /* DebouncerTest.swift */; };
		BCCEA79C1E7BE1C700F3D44C /* DebouncerTest.swift in Sources */ = {isa = PBXBuildFile; fileRef = BCCEA7991E7BE1C700F3D44C /* DebouncerTest.swift */; };
<<<<<<< HEAD
		E27B623D2089F53900BCDB6A /* SearchClient.swift in Sources */ = {isa = PBXBuildFile; fileRef = E27B623C2089F53900BCDB6A /* SearchClient.swift */; };
		E29F2D2C1F2F5C6B0052335F /* AlgoliaSearch.framework in Frameworks */ = {isa = PBXBuildFile; fileRef = E29F2D2B1F2F5C6B0052335F /* AlgoliaSearch.framework */; };
		E29F2D2E1F2F5CA50052335F /* AlgoliaSearch.framework in Frameworks */ = {isa = PBXBuildFile; fileRef = E29F2D2D1F2F5CA50052335F /* AlgoliaSearch.framework */; };
		E29F2D301F2F5CC00052335F /* AlgoliaSearch.framework in Frameworks */ = {isa = PBXBuildFile; fileRef = E29F2D2F1F2F5CC00052335F /* AlgoliaSearch.framework */; };
		E29F2D321F2F5CC70052335F /* AlgoliaSearch.framework in Frameworks */ = {isa = PBXBuildFile; fileRef = E29F2D311F2F5CC70052335F /* AlgoliaSearch.framework */; };
=======
		E2960CD820AF2CEF0056E874 /* InstantSearchClient.framework in Frameworks */ = {isa = PBXBuildFile; fileRef = E2960CD720AF2CEF0056E874 /* InstantSearchClient.framework */; };
		E2960CDA20AF2D350056E874 /* InstantSearchClient.framework in Frameworks */ = {isa = PBXBuildFile; fileRef = E2960CD920AF2D350056E874 /* InstantSearchClient.framework */; };
		E2960CDC20AF2D480056E874 /* InstantSearchClient.framework in Frameworks */ = {isa = PBXBuildFile; fileRef = E2960CDB20AF2D480056E874 /* InstantSearchClient.framework */; };
		E2960CDE20AF2D570056E874 /* InstantSearchClient.framework in Frameworks */ = {isa = PBXBuildFile; fileRef = E2960CDD20AF2D570056E874 /* InstantSearchClient.framework */; };
		E2F2073720B6C2330066AF12 /* InstantSearchClient.framework in Frameworks */ = {isa = PBXBuildFile; fileRef = E2960CD720AF2CEF0056E874 /* InstantSearchClient.framework */; };
		E2F2073820B6C2430066AF12 /* InstantSearchClient.framework in Frameworks */ = {isa = PBXBuildFile; fileRef = E2960CD920AF2D350056E874 /* InstantSearchClient.framework */; };
		E2F2073920B6C2540066AF12 /* InstantSearchClient.framework in Frameworks */ = {isa = PBXBuildFile; fileRef = E2960CDB20AF2D480056E874 /* InstantSearchClient.framework */; };
>>>>>>> d6514f2c
/* End PBXBuildFile section */

/* Begin PBXContainerItemProxy section */
		BC34263D1D460DB70055E0F2 /* PBXContainerItemProxy */ = {
			isa = PBXContainerItemProxy;
			containerPortal = BC3426281D460DB70055E0F2 /* Project object */;
			proxyType = 1;
			remoteGlobalIDString = BC3426301D460DB70055E0F2;
			remoteInfo = InstantSearch;
		};
		BC4CB8951D534B6E004618DD /* PBXContainerItemProxy */ = {
			isa = PBXContainerItemProxy;
			containerPortal = BC3426281D460DB70055E0F2 /* Project object */;
			proxyType = 1;
			remoteGlobalIDString = BC4CB8891D534B6E004618DD;
			remoteInfo = "InstantSearchCore-macOS";
		};
		BC4CB8B81D535AB4004618DD /* PBXContainerItemProxy */ = {
			isa = PBXContainerItemProxy;
			containerPortal = BC3426281D460DB70055E0F2 /* Project object */;
			proxyType = 1;
			remoteGlobalIDString = BC4CB8AC1D535AB3004618DD;
			remoteInfo = "InstantSearchCore-tvOS";
		};
/* End PBXContainerItemProxy section */

/* Begin PBXFileReference section */
		BC0844241E6DA49900329B40 /* History.swift */ = {isa = PBXFileReference; fileEncoding = 4; lastKnownFileType = sourcecode.swift; path = History.swift; sourceTree = "<group>"; };
		BC0844291E6DA4B600329B40 /* LocalHistoryTest.swift */ = {isa = PBXFileReference; fileEncoding = 4; lastKnownFileType = sourcecode.swift; path = LocalHistoryTest.swift; sourceTree = "<group>"; };
		BC154A821D92B5FD00DE764C /* HighlighterTest.swift */ = {isa = PBXFileReference; fileEncoding = 4; lastKnownFileType = sourcecode.swift; path = HighlighterTest.swift; sourceTree = "<group>"; };
		BC272EC31E5F0C86009F1FFD /* AdaptiveNetworkStrategy.swift */ = {isa = PBXFileReference; fileEncoding = 4; lastKnownFileType = sourcecode.swift; path = AdaptiveNetworkStrategy.swift; sourceTree = "<group>"; };
		BC272ECA1E5F26BD009F1FFD /* Throttler.swift */ = {isa = PBXFileReference; fileEncoding = 4; lastKnownFileType = sourcecode.swift; path = Throttler.swift; sourceTree = "<group>"; };
		BC272ECF1E5F2745009F1FFD /* ResponseTimeStats.swift */ = {isa = PBXFileReference; fileEncoding = 4; lastKnownFileType = sourcecode.swift; path = ResponseTimeStats.swift; sourceTree = "<group>"; };
		BC272ED41E5F2DF2009F1FFD /* RequestStrategy.swift */ = {isa = PBXFileReference; fileEncoding = 4; lastKnownFileType = sourcecode.swift; path = RequestStrategy.swift; sourceTree = "<group>"; };
		BC28C4CB1E5B2D1000EFC4A0 /* Sequencer.swift */ = {isa = PBXFileReference; fileEncoding = 4; lastKnownFileType = sourcecode.swift; path = Sequencer.swift; sourceTree = "<group>"; };
		BC28C4D01E5B2EE700EFC4A0 /* SequencerTest.swift */ = {isa = PBXFileReference; fileEncoding = 4; lastKnownFileType = sourcecode.swift; path = SequencerTest.swift; sourceTree = "<group>"; };
		BC3426311D460DB70055E0F2 /* InstantSearchCore.framework */ = {isa = PBXFileReference; explicitFileType = wrapper.framework; includeInIndex = 0; path = InstantSearchCore.framework; sourceTree = BUILT_PRODUCTS_DIR; };
		BC3426361D460DB70055E0F2 /* Info.plist */ = {isa = PBXFileReference; lastKnownFileType = text.plist.xml; path = Info.plist; sourceTree = "<group>"; };
		BC34263B1D460DB70055E0F2 /* InstantSearchCore-iOS-Tests.xctest */ = {isa = PBXFileReference; explicitFileType = wrapper.cfbundle; includeInIndex = 0; path = "InstantSearchCore-iOS-Tests.xctest"; sourceTree = BUILT_PRODUCTS_DIR; };
		BC3426421D460DB70055E0F2 /* Info.plist */ = {isa = PBXFileReference; lastKnownFileType = text.plist.xml; path = Info.plist; sourceTree = "<group>"; };
		BC34264B1D4613CB0055E0F2 /* Highlighter.swift */ = {isa = PBXFileReference; fileEncoding = 4; lastKnownFileType = sourcecode.swift; path = Highlighter.swift; sourceTree = "<group>"; };
		BC34264C1D4613CB0055E0F2 /* JSONHelper.swift */ = {isa = PBXFileReference; fileEncoding = 4; lastKnownFileType = sourcecode.swift; path = JSONHelper.swift; sourceTree = "<group>"; };
		BC34264D1D4613CB0055E0F2 /* Searcher.swift */ = {isa = PBXFileReference; fileEncoding = 4; lastKnownFileType = sourcecode.swift; path = Searcher.swift; sourceTree = "<group>"; };
		BC34264E1D4613CB0055E0F2 /* SearchResults.swift */ = {isa = PBXFileReference; fileEncoding = 4; lastKnownFileType = sourcecode.swift; path = SearchResults.swift; sourceTree = "<group>"; };
		BC4CB8831D5349B6004618DD /* SearchResultsTest.swift */ = {isa = PBXFileReference; fileEncoding = 4; lastKnownFileType = sourcecode.swift; path = SearchResultsTest.swift; sourceTree = "<group>"; };
		BC4CB88A1D534B6E004618DD /* InstantSearchCore.framework */ = {isa = PBXFileReference; explicitFileType = wrapper.framework; includeInIndex = 0; path = InstantSearchCore.framework; sourceTree = BUILT_PRODUCTS_DIR; };
		BC4CB8931D534B6E004618DD /* InstantSearchCore-macOS-Tests.xctest */ = {isa = PBXFileReference; explicitFileType = wrapper.cfbundle; includeInIndex = 0; path = "InstantSearchCore-macOS-Tests.xctest"; sourceTree = BUILT_PRODUCTS_DIR; };
		BC4CB8AD1D535AB3004618DD /* InstantSearchCore.framework */ = {isa = PBXFileReference; explicitFileType = wrapper.framework; includeInIndex = 0; path = InstantSearchCore.framework; sourceTree = BUILT_PRODUCTS_DIR; };
		BC4CB8B61D535AB3004618DD /* InstantSearchCore-tvOS-Tests.xctest */ = {isa = PBXFileReference; explicitFileType = wrapper.cfbundle; includeInIndex = 0; path = "InstantSearchCore-tvOS-Tests.xctest"; sourceTree = BUILT_PRODUCTS_DIR; };
		BC58264F1D4BB3DE0047D27F /* Debouncer.swift */ = {isa = PBXFileReference; fileEncoding = 4; lastKnownFileType = sourcecode.swift; path = Debouncer.swift; sourceTree = "<group>"; };
		BC5DC11B1D8688C10066D705 /* InstantSearchCore.framework */ = {isa = PBXFileReference; explicitFileType = wrapper.framework; includeInIndex = 0; path = InstantSearchCore.framework; sourceTree = BUILT_PRODUCTS_DIR; };
		BC5DC1241D8697F50066D705 /* SearchProgressController.swift */ = {isa = PBXFileReference; fileEncoding = 4; lastKnownFileType = sourcecode.swift; path = SearchProgressController.swift; sourceTree = "<group>"; };
		BC5DC1301D86BDB00066D705 /* InstantSearchCore-Tests-Bridging-Header.h */ = {isa = PBXFileReference; lastKnownFileType = sourcecode.c.h; path = "InstantSearchCore-Tests-Bridging-Header.h"; sourceTree = "<group>"; };
		BC5DC1331D86BDB00066D705 /* ObjcBridgingTest.m */ = {isa = PBXFileReference; fileEncoding = 4; lastKnownFileType = sourcecode.c.objc; path = ObjcBridgingTest.m; sourceTree = "<group>"; };
		BC6B05461DBA5C2E00AD2069 /* SearchParametersTest.swift */ = {isa = PBXFileReference; fileEncoding = 4; lastKnownFileType = sourcecode.swift; path = SearchParametersTest.swift; sourceTree = "<group>"; };
		BCB7040E1DBA521F00A2803E /* SearchParameters.swift */ = {isa = PBXFileReference; fileEncoding = 4; lastKnownFileType = sourcecode.swift; path = SearchParameters.swift; sourceTree = "<group>"; };
		BCCEA7871E7BD84200F3D44C /* ThrottlerTest.swift */ = {isa = PBXFileReference; fileEncoding = 4; lastKnownFileType = sourcecode.swift; path = ThrottlerTest.swift; sourceTree = "<group>"; };
		BCCEA78B1E7BDDF700F3D44C /* CallerTest.swift */ = {isa = PBXFileReference; fileEncoding = 4; lastKnownFileType = sourcecode.swift; path = CallerTest.swift; sourceTree = "<group>"; };
		BCCEA7941E7BDFB200F3D44C /* Caller.swift */ = {isa = PBXFileReference; fileEncoding = 4; lastKnownFileType = sourcecode.swift; path = Caller.swift; sourceTree = "<group>"; };
		BCCEA7991E7BE1C700F3D44C /* DebouncerTest.swift */ = {isa = PBXFileReference; fileEncoding = 4; lastKnownFileType = sourcecode.swift; path = DebouncerTest.swift; sourceTree = "<group>"; };
<<<<<<< HEAD
		E27B623C2089F53900BCDB6A /* SearchClient.swift */ = {isa = PBXFileReference; lastKnownFileType = sourcecode.swift; path = SearchClient.swift; sourceTree = "<group>"; };
=======
		E2960CD720AF2CEF0056E874 /* InstantSearchClient.framework */ = {isa = PBXFileReference; lastKnownFileType = wrapper.framework; name = InstantSearchClient.framework; path = Carthage/Build/iOS/InstantSearchClient.framework; sourceTree = "<group>"; };
		E2960CD920AF2D350056E874 /* InstantSearchClient.framework */ = {isa = PBXFileReference; lastKnownFileType = wrapper.framework; name = InstantSearchClient.framework; path = Carthage/Build/Mac/InstantSearchClient.framework; sourceTree = "<group>"; };
		E2960CDB20AF2D480056E874 /* InstantSearchClient.framework */ = {isa = PBXFileReference; lastKnownFileType = wrapper.framework; name = InstantSearchClient.framework; path = Carthage/Build/tvOS/InstantSearchClient.framework; sourceTree = "<group>"; };
		E2960CDD20AF2D570056E874 /* InstantSearchClient.framework */ = {isa = PBXFileReference; lastKnownFileType = wrapper.framework; name = InstantSearchClient.framework; path = Carthage/Build/watchOS/InstantSearchClient.framework; sourceTree = "<group>"; };
>>>>>>> d6514f2c
		E29F2D2B1F2F5C6B0052335F /* AlgoliaSearch.framework */ = {isa = PBXFileReference; lastKnownFileType = wrapper.framework; name = AlgoliaSearch.framework; path = Carthage/Build/iOS/AlgoliaSearch.framework; sourceTree = "<group>"; };
		E29F2D2D1F2F5CA50052335F /* AlgoliaSearch.framework */ = {isa = PBXFileReference; lastKnownFileType = wrapper.framework; name = AlgoliaSearch.framework; path = Carthage/Build/Mac/AlgoliaSearch.framework; sourceTree = "<group>"; };
		E29F2D2F1F2F5CC00052335F /* AlgoliaSearch.framework */ = {isa = PBXFileReference; lastKnownFileType = wrapper.framework; name = AlgoliaSearch.framework; path = Carthage/Build/tvOS/AlgoliaSearch.framework; sourceTree = "<group>"; };
		E29F2D311F2F5CC70052335F /* AlgoliaSearch.framework */ = {isa = PBXFileReference; lastKnownFileType = wrapper.framework; name = AlgoliaSearch.framework; path = Carthage/Build/watchOS/AlgoliaSearch.framework; sourceTree = "<group>"; };
/* End PBXFileReference section */

/* Begin PBXFrameworksBuildPhase section */
		BC34262D1D460DB70055E0F2 /* Frameworks */ = {
			isa = PBXFrameworksBuildPhase;
			buildActionMask = 2147483647;
			files = (
				E2960CD820AF2CEF0056E874 /* InstantSearchClient.framework in Frameworks */,
			);
			runOnlyForDeploymentPostprocessing = 0;
		};
		BC3426381D460DB70055E0F2 /* Frameworks */ = {
			isa = PBXFrameworksBuildPhase;
			buildActionMask = 2147483647;
			files = (
				E2F2073720B6C2330066AF12 /* InstantSearchClient.framework in Frameworks */,
				BC34263C1D460DB70055E0F2 /* InstantSearchCore.framework in Frameworks */,
			);
			runOnlyForDeploymentPostprocessing = 0;
		};
		BC4CB8861D534B6E004618DD /* Frameworks */ = {
			isa = PBXFrameworksBuildPhase;
			buildActionMask = 2147483647;
			files = (
				E2960CDA20AF2D350056E874 /* InstantSearchClient.framework in Frameworks */,
			);
			runOnlyForDeploymentPostprocessing = 0;
		};
		BC4CB8901D534B6E004618DD /* Frameworks */ = {
			isa = PBXFrameworksBuildPhase;
			buildActionMask = 2147483647;
			files = (
				E2F2073820B6C2430066AF12 /* InstantSearchClient.framework in Frameworks */,
				BC4CB8941D534B6E004618DD /* InstantSearchCore.framework in Frameworks */,
			);
			runOnlyForDeploymentPostprocessing = 0;
		};
		BC4CB8A91D535AB3004618DD /* Frameworks */ = {
			isa = PBXFrameworksBuildPhase;
			buildActionMask = 2147483647;
			files = (
				E2960CDC20AF2D480056E874 /* InstantSearchClient.framework in Frameworks */,
			);
			runOnlyForDeploymentPostprocessing = 0;
		};
		BC4CB8B31D535AB3004618DD /* Frameworks */ = {
			isa = PBXFrameworksBuildPhase;
			buildActionMask = 2147483647;
			files = (
				E2F2073920B6C2540066AF12 /* InstantSearchClient.framework in Frameworks */,
				BC4CB8B71D535AB4004618DD /* InstantSearchCore.framework in Frameworks */,
			);
			runOnlyForDeploymentPostprocessing = 0;
		};
		BC5DC1171D8688C10066D705 /* Frameworks */ = {
			isa = PBXFrameworksBuildPhase;
			buildActionMask = 2147483647;
			files = (
				E2960CDE20AF2D570056E874 /* InstantSearchClient.framework in Frameworks */,
			);
			runOnlyForDeploymentPostprocessing = 0;
		};
/* End PBXFrameworksBuildPhase section */

/* Begin PBXGroup section */
		BC3426271D460DB70055E0F2 = {
			isa = PBXGroup;
			children = (
				BC3426331D460DB70055E0F2 /* Sources */,
				BC34263F1D460DB70055E0F2 /* Tests */,
				BC3426321D460DB70055E0F2 /* Products */,
				E29F2D2A1F2F5C6B0052335F /* Frameworks */,
			);
			sourceTree = "<group>";
		};
		BC3426321D460DB70055E0F2 /* Products */ = {
			isa = PBXGroup;
			children = (
				BC3426311D460DB70055E0F2 /* InstantSearchCore.framework */,
				BC34263B1D460DB70055E0F2 /* InstantSearchCore-iOS-Tests.xctest */,
				BC4CB88A1D534B6E004618DD /* InstantSearchCore.framework */,
				BC4CB8931D534B6E004618DD /* InstantSearchCore-macOS-Tests.xctest */,
				BC4CB8AD1D535AB3004618DD /* InstantSearchCore.framework */,
				BC4CB8B61D535AB3004618DD /* InstantSearchCore-tvOS-Tests.xctest */,
				BC5DC11B1D8688C10066D705 /* InstantSearchCore.framework */,
			);
			name = Products;
			sourceTree = "<group>";
		};
		BC3426331D460DB70055E0F2 /* Sources */ = {
			isa = PBXGroup;
			children = (
				BC3426361D460DB70055E0F2 /* Info.plist */,
				BC272EC31E5F0C86009F1FFD /* AdaptiveNetworkStrategy.swift */,
				BCCEA7941E7BDFB200F3D44C /* Caller.swift */,
				BC58264F1D4BB3DE0047D27F /* Debouncer.swift */,
				BC34264B1D4613CB0055E0F2 /* Highlighter.swift */,
				BC0844241E6DA49900329B40 /* History.swift */,
				BC34264C1D4613CB0055E0F2 /* JSONHelper.swift */,
				BC272ED41E5F2DF2009F1FFD /* RequestStrategy.swift */,
				BC272ECF1E5F2745009F1FFD /* ResponseTimeStats.swift */,
				BC34264D1D4613CB0055E0F2 /* Searcher.swift */,
				BCB7040E1DBA521F00A2803E /* SearchParameters.swift */,
				BC5DC1241D8697F50066D705 /* SearchProgressController.swift */,
				BC34264E1D4613CB0055E0F2 /* SearchResults.swift */,
				BC28C4CB1E5B2D1000EFC4A0 /* Sequencer.swift */,
				E27B623C2089F53900BCDB6A /* SearchClient.swift */,
				BC272ECA1E5F26BD009F1FFD /* Throttler.swift */,
			);
			path = Sources;
			sourceTree = "<group>";
		};
		BC34263F1D460DB70055E0F2 /* Tests */ = {
			isa = PBXGroup;
			children = (
				BCCEA78B1E7BDDF700F3D44C /* CallerTest.swift */,
				BCCEA7991E7BE1C700F3D44C /* DebouncerTest.swift */,
				BC154A821D92B5FD00DE764C /* HighlighterTest.swift */,
				BC3426421D460DB70055E0F2 /* Info.plist */,
				BC5DC1301D86BDB00066D705 /* InstantSearchCore-Tests-Bridging-Header.h */,
				BC0844291E6DA4B600329B40 /* LocalHistoryTest.swift */,
				BC5DC1331D86BDB00066D705 /* ObjcBridgingTest.m */,
				BC6B05461DBA5C2E00AD2069 /* SearchParametersTest.swift */,
				BC4CB8831D5349B6004618DD /* SearchResultsTest.swift */,
				BC28C4D01E5B2EE700EFC4A0 /* SequencerTest.swift */,
				BCCEA7871E7BD84200F3D44C /* ThrottlerTest.swift */,
			);
			path = Tests;
			sourceTree = "<group>";
		};
		E29F2D2A1F2F5C6B0052335F /* Frameworks */ = {
			isa = PBXGroup;
			children = (
				E2960CD720AF2CEF0056E874 /* InstantSearchClient.framework */,
				E2960CD920AF2D350056E874 /* InstantSearchClient.framework */,
				E2960CDB20AF2D480056E874 /* InstantSearchClient.framework */,
				E2960CDD20AF2D570056E874 /* InstantSearchClient.framework */,
				E29F2D311F2F5CC70052335F /* AlgoliaSearch.framework */,
				E29F2D2F1F2F5CC00052335F /* AlgoliaSearch.framework */,
				E29F2D2D1F2F5CA50052335F /* AlgoliaSearch.framework */,
				E29F2D2B1F2F5C6B0052335F /* AlgoliaSearch.framework */,
			);
			name = Frameworks;
			sourceTree = "<group>";
		};
/* End PBXGroup section */

/* Begin PBXHeadersBuildPhase section */
		BC34262E1D460DB70055E0F2 /* Headers */ = {
			isa = PBXHeadersBuildPhase;
			buildActionMask = 2147483647;
			files = (
			);
			runOnlyForDeploymentPostprocessing = 0;
		};
		BC4CB8871D534B6E004618DD /* Headers */ = {
			isa = PBXHeadersBuildPhase;
			buildActionMask = 2147483647;
			files = (
			);
			runOnlyForDeploymentPostprocessing = 0;
		};
		BC4CB8AA1D535AB3004618DD /* Headers */ = {
			isa = PBXHeadersBuildPhase;
			buildActionMask = 2147483647;
			files = (
			);
			runOnlyForDeploymentPostprocessing = 0;
		};
		BC5DC1181D8688C10066D705 /* Headers */ = {
			isa = PBXHeadersBuildPhase;
			buildActionMask = 2147483647;
			files = (
			);
			runOnlyForDeploymentPostprocessing = 0;
		};
/* End PBXHeadersBuildPhase section */

/* Begin PBXNativeTarget section */
		BC3426301D460DB70055E0F2 /* InstantSearchCore-iOS */ = {
			isa = PBXNativeTarget;
			buildConfigurationList = BC3426451D460DB70055E0F2 /* Build configuration list for PBXNativeTarget "InstantSearchCore-iOS" */;
			buildPhases = (
				BC34262C1D460DB70055E0F2 /* Sources */,
				BC34262D1D460DB70055E0F2 /* Frameworks */,
				BC34262E1D460DB70055E0F2 /* Headers */,
				BC34262F1D460DB70055E0F2 /* Resources */,
			);
			buildRules = (
			);
			dependencies = (
			);
			name = "InstantSearchCore-iOS";
			productName = InstantSearch;
			productReference = BC3426311D460DB70055E0F2 /* InstantSearchCore.framework */;
			productType = "com.apple.product-type.framework";
		};
		BC34263A1D460DB70055E0F2 /* InstantSearchCore-iOS-Tests */ = {
			isa = PBXNativeTarget;
			buildConfigurationList = BC3426481D460DB70055E0F2 /* Build configuration list for PBXNativeTarget "InstantSearchCore-iOS-Tests" */;
			buildPhases = (
				BC3426371D460DB70055E0F2 /* Sources */,
				BC3426381D460DB70055E0F2 /* Frameworks */,
				BC3426391D460DB70055E0F2 /* Resources */,
				1D26AD101F716EFE00E17A58 /* Carthage Copy Frameworks */,
			);
			buildRules = (
			);
			dependencies = (
				BC34263E1D460DB70055E0F2 /* PBXTargetDependency */,
			);
			name = "InstantSearchCore-iOS-Tests";
			productName = InstantSearchTests;
			productReference = BC34263B1D460DB70055E0F2 /* InstantSearchCore-iOS-Tests.xctest */;
			productType = "com.apple.product-type.bundle.unit-test";
		};
		BC4CB8891D534B6E004618DD /* InstantSearchCore-macOS */ = {
			isa = PBXNativeTarget;
			buildConfigurationList = BC4CB89B1D534B6E004618DD /* Build configuration list for PBXNativeTarget "InstantSearchCore-macOS" */;
			buildPhases = (
				BC4CB8851D534B6E004618DD /* Sources */,
				BC4CB8861D534B6E004618DD /* Frameworks */,
				BC4CB8871D534B6E004618DD /* Headers */,
				BC4CB8881D534B6E004618DD /* Resources */,
			);
			buildRules = (
			);
			dependencies = (
			);
			name = "InstantSearchCore-macOS";
			productName = "InstantSearchCore-macOS";
			productReference = BC4CB88A1D534B6E004618DD /* InstantSearchCore.framework */;
			productType = "com.apple.product-type.framework";
		};
		BC4CB8921D534B6E004618DD /* InstantSearchCore-macOS-Tests */ = {
			isa = PBXNativeTarget;
			buildConfigurationList = BC4CB89E1D534B6E004618DD /* Build configuration list for PBXNativeTarget "InstantSearchCore-macOS-Tests" */;
			buildPhases = (
				BC4CB88F1D534B6E004618DD /* Sources */,
				BC4CB8901D534B6E004618DD /* Frameworks */,
				BC4CB8911D534B6E004618DD /* Resources */,
				1D26AD121F716FAF00E17A58 /* Carthage Copy Frameworks */,
			);
			buildRules = (
			);
			dependencies = (
				BC4CB8961D534B6E004618DD /* PBXTargetDependency */,
			);
			name = "InstantSearchCore-macOS-Tests";
			productName = "InstantSearchCore-macOSTests";
			productReference = BC4CB8931D534B6E004618DD /* InstantSearchCore-macOS-Tests.xctest */;
			productType = "com.apple.product-type.bundle.unit-test";
		};
		BC4CB8AC1D535AB3004618DD /* InstantSearchCore-tvOS */ = {
			isa = PBXNativeTarget;
			buildConfigurationList = BC4CB8C21D535AB4004618DD /* Build configuration list for PBXNativeTarget "InstantSearchCore-tvOS" */;
			buildPhases = (
				BC4CB8A81D535AB3004618DD /* Sources */,
				BC4CB8A91D535AB3004618DD /* Frameworks */,
				BC4CB8AA1D535AB3004618DD /* Headers */,
				BC4CB8AB1D535AB3004618DD /* Resources */,
			);
			buildRules = (
			);
			dependencies = (
			);
			name = "InstantSearchCore-tvOS";
			productName = "InstantSearchCore-tvOS";
			productReference = BC4CB8AD1D535AB3004618DD /* InstantSearchCore.framework */;
			productType = "com.apple.product-type.framework";
		};
		BC4CB8B51D535AB3004618DD /* InstantSearchCore-tvOS-Tests */ = {
			isa = PBXNativeTarget;
			buildConfigurationList = BC4CB8C31D535AB4004618DD /* Build configuration list for PBXNativeTarget "InstantSearchCore-tvOS-Tests" */;
			buildPhases = (
				BC4CB8B21D535AB3004618DD /* Sources */,
				BC4CB8B31D535AB3004618DD /* Frameworks */,
				BC4CB8B41D535AB3004618DD /* Resources */,
				1D26AD141F71701E00E17A58 /* Carthage Copy Frameworks */,
			);
			buildRules = (
			);
			dependencies = (
				BC4CB8B91D535AB4004618DD /* PBXTargetDependency */,
			);
			name = "InstantSearchCore-tvOS-Tests";
			productName = "InstantSearchCore-tvOSTests";
			productReference = BC4CB8B61D535AB3004618DD /* InstantSearchCore-tvOS-Tests.xctest */;
			productType = "com.apple.product-type.bundle.unit-test";
		};
		BC5DC11A1D8688C10066D705 /* InstantSearchCore-watchOS */ = {
			isa = PBXNativeTarget;
			buildConfigurationList = BC5DC1221D8688C10066D705 /* Build configuration list for PBXNativeTarget "InstantSearchCore-watchOS" */;
			buildPhases = (
				BC5DC1161D8688C10066D705 /* Sources */,
				BC5DC1171D8688C10066D705 /* Frameworks */,
				BC5DC1181D8688C10066D705 /* Headers */,
				BC5DC1191D8688C10066D705 /* Resources */,
			);
			buildRules = (
			);
			dependencies = (
			);
			name = "InstantSearchCore-watchOS";
			productName = InstantSearchCore;
			productReference = BC5DC11B1D8688C10066D705 /* InstantSearchCore.framework */;
			productType = "com.apple.product-type.framework";
		};
/* End PBXNativeTarget section */

/* Begin PBXProject section */
		BC3426281D460DB70055E0F2 /* Project object */ = {
			isa = PBXProject;
			attributes = {
				LastSwiftUpdateCheck = 0730;
				LastUpgradeCheck = 0930;
				ORGANIZATIONNAME = Algolia;
				TargetAttributes = {
					BC3426301D460DB70055E0F2 = {
						CreatedOnToolsVersion = 7.3.1;
						LastSwiftMigration = 0900;
					};
					BC34263A1D460DB70055E0F2 = {
						CreatedOnToolsVersion = 7.3.1;
						LastSwiftMigration = 0900;
					};
					BC4CB8891D534B6E004618DD = {
						CreatedOnToolsVersion = 7.3.1;
						LastSwiftMigration = 0900;
					};
					BC4CB8921D534B6E004618DD = {
						CreatedOnToolsVersion = 7.3.1;
						LastSwiftMigration = 0900;
					};
					BC4CB8AC1D535AB3004618DD = {
						CreatedOnToolsVersion = 7.3.1;
						LastSwiftMigration = 0900;
					};
					BC4CB8B51D535AB3004618DD = {
						CreatedOnToolsVersion = 7.3.1;
						LastSwiftMigration = 0900;
					};
					BC5DC11A1D8688C10066D705 = {
						CreatedOnToolsVersion = 8.0;
						DevelopmentTeam = 5RDFJYUV23;
						LastSwiftMigration = 0900;
						ProvisioningStyle = Automatic;
					};
				};
			};
			buildConfigurationList = BC34262B1D460DB70055E0F2 /* Build configuration list for PBXProject "InstantSearchCore" */;
			compatibilityVersion = "Xcode 3.2";
			developmentRegion = English;
			hasScannedForEncodings = 0;
			knownRegions = (
				en,
			);
			mainGroup = BC3426271D460DB70055E0F2;
			productRefGroup = BC3426321D460DB70055E0F2 /* Products */;
			projectDirPath = "";
			projectRoot = "";
			targets = (
				BC3426301D460DB70055E0F2 /* InstantSearchCore-iOS */,
				BC34263A1D460DB70055E0F2 /* InstantSearchCore-iOS-Tests */,
				BC4CB8891D534B6E004618DD /* InstantSearchCore-macOS */,
				BC4CB8921D534B6E004618DD /* InstantSearchCore-macOS-Tests */,
				BC4CB8AC1D535AB3004618DD /* InstantSearchCore-tvOS */,
				BC4CB8B51D535AB3004618DD /* InstantSearchCore-tvOS-Tests */,
				BC5DC11A1D8688C10066D705 /* InstantSearchCore-watchOS */,
			);
		};
/* End PBXProject section */

/* Begin PBXResourcesBuildPhase section */
		BC34262F1D460DB70055E0F2 /* Resources */ = {
			isa = PBXResourcesBuildPhase;
			buildActionMask = 2147483647;
			files = (
			);
			runOnlyForDeploymentPostprocessing = 0;
		};
		BC3426391D460DB70055E0F2 /* Resources */ = {
			isa = PBXResourcesBuildPhase;
			buildActionMask = 2147483647;
			files = (
			);
			runOnlyForDeploymentPostprocessing = 0;
		};
		BC4CB8881D534B6E004618DD /* Resources */ = {
			isa = PBXResourcesBuildPhase;
			buildActionMask = 2147483647;
			files = (
			);
			runOnlyForDeploymentPostprocessing = 0;
		};
		BC4CB8911D534B6E004618DD /* Resources */ = {
			isa = PBXResourcesBuildPhase;
			buildActionMask = 2147483647;
			files = (
			);
			runOnlyForDeploymentPostprocessing = 0;
		};
		BC4CB8AB1D535AB3004618DD /* Resources */ = {
			isa = PBXResourcesBuildPhase;
			buildActionMask = 2147483647;
			files = (
			);
			runOnlyForDeploymentPostprocessing = 0;
		};
		BC4CB8B41D535AB3004618DD /* Resources */ = {
			isa = PBXResourcesBuildPhase;
			buildActionMask = 2147483647;
			files = (
			);
			runOnlyForDeploymentPostprocessing = 0;
		};
		BC5DC1191D8688C10066D705 /* Resources */ = {
			isa = PBXResourcesBuildPhase;
			buildActionMask = 2147483647;
			files = (
			);
			runOnlyForDeploymentPostprocessing = 0;
		};
/* End PBXResourcesBuildPhase section */

/* Begin PBXShellScriptBuildPhase section */
		1D26AD101F716EFE00E17A58 /* Carthage Copy Frameworks */ = {
			isa = PBXShellScriptBuildPhase;
			buildActionMask = 2147483647;
			files = (
			);
			inputPaths = (
				"$(SRCROOT)/Carthage/Build/iOS/InstantSearchClient.framework",
			);
			name = "Carthage Copy Frameworks";
			outputPaths = (
			);
			runOnlyForDeploymentPostprocessing = 0;
			shellPath = /bin/sh;
			shellScript = "/usr/local/bin/carthage copy-frameworks";
		};
		1D26AD121F716FAF00E17A58 /* Carthage Copy Frameworks */ = {
			isa = PBXShellScriptBuildPhase;
			buildActionMask = 2147483647;
			files = (
			);
			inputPaths = (
				"$(SRCROOT)/Carthage/Build/Mac/InstantSearchClient.framework",
			);
			name = "Carthage Copy Frameworks";
			outputPaths = (
			);
			runOnlyForDeploymentPostprocessing = 0;
			shellPath = /bin/sh;
			shellScript = "/usr/local/bin/carthage copy-frameworks";
		};
		1D26AD141F71701E00E17A58 /* Carthage Copy Frameworks */ = {
			isa = PBXShellScriptBuildPhase;
			buildActionMask = 2147483647;
			files = (
			);
			inputPaths = (
				"$(SRCROOT)/Carthage/Build/tvOS/InstantSearchClient.framework",
			);
			name = "Carthage Copy Frameworks";
			outputPaths = (
			);
			runOnlyForDeploymentPostprocessing = 0;
			shellPath = /bin/sh;
			shellScript = "/usr/local/bin/carthage copy-frameworks";
		};
/* End PBXShellScriptBuildPhase section */

/* Begin PBXSourcesBuildPhase section */
		BC34262C1D460DB70055E0F2 /* Sources */ = {
			isa = PBXSourcesBuildPhase;
			buildActionMask = 2147483647;
			files = (
				BC34264F1D4613CB0055E0F2 /* Highlighter.swift in Sources */,
				BC272ED01E5F2745009F1FFD /* ResponseTimeStats.swift in Sources */,
				BC272EC41E5F0C86009F1FFD /* AdaptiveNetworkStrategy.swift in Sources */,
				BCCEA7951E7BDFB200F3D44C /* Caller.swift in Sources */,
				BC272ECB1E5F26BD009F1FFD /* Throttler.swift in Sources */,
				BC3426501D4613CB0055E0F2 /* JSONHelper.swift in Sources */,
				BC0844251E6DA49900329B40 /* History.swift in Sources */,
				BC5DC1251D8697F50066D705 /* SearchProgressController.swift in Sources */,
				BC272ED51E5F2DF2009F1FFD /* RequestStrategy.swift in Sources */,
				BCB7040F1DBA521F00A2803E /* SearchParameters.swift in Sources */,
				BC3426521D4613CB0055E0F2 /* SearchResults.swift in Sources */,
				BC28C4CC1E5B2D1000EFC4A0 /* Sequencer.swift in Sources */,
				BC3426511D4613CB0055E0F2 /* Searcher.swift in Sources */,
				BC5826501D4BB3DE0047D27F /* Debouncer.swift in Sources */,
				E27B623D2089F53900BCDB6A /* SearchClient.swift in Sources */,
			);
			runOnlyForDeploymentPostprocessing = 0;
		};
		BC3426371D460DB70055E0F2 /* Sources */ = {
			isa = PBXSourcesBuildPhase;
			buildActionMask = 2147483647;
			files = (
				BC08442A1E6DA4B600329B40 /* LocalHistoryTest.swift in Sources */,
				BC6B05471DBA5C2E00AD2069 /* SearchParametersTest.swift in Sources */,
				BC4CB8841D5349B6004618DD /* SearchResultsTest.swift in Sources */,
				BCCEA7881E7BD84200F3D44C /* ThrottlerTest.swift in Sources */,
				BC154A831D92B5FD00DE764C /* HighlighterTest.swift in Sources */,
				BC5DC1341D86BDB00066D705 /* ObjcBridgingTest.m in Sources */,
				BCCEA79A1E7BE1C700F3D44C /* DebouncerTest.swift in Sources */,
				BC28C4D11E5B2EE700EFC4A0 /* SequencerTest.swift in Sources */,
				BCCEA78C1E7BDDF700F3D44C /* CallerTest.swift in Sources */,
			);
			runOnlyForDeploymentPostprocessing = 0;
		};
		BC4CB8851D534B6E004618DD /* Sources */ = {
			isa = PBXSourcesBuildPhase;
			buildActionMask = 2147483647;
			files = (
				BC4CB8A51D534C20004618DD /* Searcher.swift in Sources */,
				BC272ED11E5F2745009F1FFD /* ResponseTimeStats.swift in Sources */,
				BC272EC51E5F0C86009F1FFD /* AdaptiveNetworkStrategy.swift in Sources */,
				BCCEA7961E7BDFB200F3D44C /* Caller.swift in Sources */,
				BC272ECC1E5F26BD009F1FFD /* Throttler.swift in Sources */,
				BC4CB8A31D534C20004618DD /* JSONHelper.swift in Sources */,
				BC0844261E6DA49900329B40 /* History.swift in Sources */,
				BC4CB8A11D534C20004618DD /* Debouncer.swift in Sources */,
				BC272ED61E5F2DF2009F1FFD /* RequestStrategy.swift in Sources */,
				BC5DC1261D8697F50066D705 /* SearchProgressController.swift in Sources */,
				BCB704101DBA521F00A2803E /* SearchParameters.swift in Sources */,
				BC28C4CD1E5B2D1000EFC4A0 /* Sequencer.swift in Sources */,
				BC4CB8A61D534C20004618DD /* SearchResults.swift in Sources */,
				BC4CB8A21D534C20004618DD /* Highlighter.swift in Sources */,
			);
			runOnlyForDeploymentPostprocessing = 0;
		};
		BC4CB88F1D534B6E004618DD /* Sources */ = {
			isa = PBXSourcesBuildPhase;
			buildActionMask = 2147483647;
			files = (
				BC08442B1E6DA4B600329B40 /* LocalHistoryTest.swift in Sources */,
				BC6B05481DBA5C2E00AD2069 /* SearchParametersTest.swift in Sources */,
				BC4CB8A71D534C27004618DD /* SearchResultsTest.swift in Sources */,
				BCCEA7891E7BD84200F3D44C /* ThrottlerTest.swift in Sources */,
				BC154A841D92B5FD00DE764C /* HighlighterTest.swift in Sources */,
				BC5DC1351D86BDB00066D705 /* ObjcBridgingTest.m in Sources */,
				BCCEA79B1E7BE1C700F3D44C /* DebouncerTest.swift in Sources */,
				BC28C4D21E5B2EE700EFC4A0 /* SequencerTest.swift in Sources */,
				BCCEA78D1E7BDDF700F3D44C /* CallerTest.swift in Sources */,
			);
			runOnlyForDeploymentPostprocessing = 0;
		};
		BC4CB8A81D535AB3004618DD /* Sources */ = {
			isa = PBXSourcesBuildPhase;
			buildActionMask = 2147483647;
			files = (
				BC4CB8C81D535CA4004618DD /* Searcher.swift in Sources */,
				BC272ED21E5F2745009F1FFD /* ResponseTimeStats.swift in Sources */,
				BC272EC61E5F0C86009F1FFD /* AdaptiveNetworkStrategy.swift in Sources */,
				BCCEA7971E7BDFB200F3D44C /* Caller.swift in Sources */,
				BC272ECD1E5F26BD009F1FFD /* Throttler.swift in Sources */,
				BC4CB8C61D535CA4004618DD /* JSONHelper.swift in Sources */,
				BC0844271E6DA49900329B40 /* History.swift in Sources */,
				BC4CB8C41D535CA4004618DD /* Debouncer.swift in Sources */,
				BC272ED71E5F2DF2009F1FFD /* RequestStrategy.swift in Sources */,
				BC5DC1271D8697F50066D705 /* SearchProgressController.swift in Sources */,
				BCB704111DBA521F00A2803E /* SearchParameters.swift in Sources */,
				BC28C4CE1E5B2D1000EFC4A0 /* Sequencer.swift in Sources */,
				BC4CB8C91D535CA4004618DD /* SearchResults.swift in Sources */,
				BC4CB8C51D535CA4004618DD /* Highlighter.swift in Sources */,
			);
			runOnlyForDeploymentPostprocessing = 0;
		};
		BC4CB8B21D535AB3004618DD /* Sources */ = {
			isa = PBXSourcesBuildPhase;
			buildActionMask = 2147483647;
			files = (
				BC08442C1E6DA4B600329B40 /* LocalHistoryTest.swift in Sources */,
				BC6B05491DBA5C2E00AD2069 /* SearchParametersTest.swift in Sources */,
				BC4CB8CA1D535CA7004618DD /* SearchResultsTest.swift in Sources */,
				BCCEA78A1E7BD84200F3D44C /* ThrottlerTest.swift in Sources */,
				BC154A851D92B5FD00DE764C /* HighlighterTest.swift in Sources */,
				BC5DC1361D86BDB00066D705 /* ObjcBridgingTest.m in Sources */,
				BCCEA79C1E7BE1C700F3D44C /* DebouncerTest.swift in Sources */,
				BC28C4D31E5B2EE700EFC4A0 /* SequencerTest.swift in Sources */,
				BCCEA78E1E7BDDF700F3D44C /* CallerTest.swift in Sources */,
			);
			runOnlyForDeploymentPostprocessing = 0;
		};
		BC5DC1161D8688C10066D705 /* Sources */ = {
			isa = PBXSourcesBuildPhase;
			buildActionMask = 2147483647;
			files = (
				BC5DC12A1D86BD110066D705 /* Searcher.swift in Sources */,
				BC272ED31E5F2745009F1FFD /* ResponseTimeStats.swift in Sources */,
				BC272EC71E5F0C86009F1FFD /* AdaptiveNetworkStrategy.swift in Sources */,
				BCCEA7981E7BDFB200F3D44C /* Caller.swift in Sources */,
				BC272ECE1E5F26BD009F1FFD /* Throttler.swift in Sources */,
				BC5DC12D1D86BD1A0066D705 /* Highlighter.swift in Sources */,
				BC0844281E6DA49900329B40 /* History.swift in Sources */,
				BC5DC12C1D86BD170066D705 /* JSONHelper.swift in Sources */,
				BC272ED81E5F2DF2009F1FFD /* RequestStrategy.swift in Sources */,
				BCB704121DBA521F00A2803E /* SearchParameters.swift in Sources */,
				BC5DC12F1D86BD280066D705 /* SearchResults.swift in Sources */,
				BC28C4CF1E5B2D1000EFC4A0 /* Sequencer.swift in Sources */,
				BC5DC1281D8697F50066D705 /* SearchProgressController.swift in Sources */,
				BC5DC12E1D86BD1C0066D705 /* Debouncer.swift in Sources */,
			);
			runOnlyForDeploymentPostprocessing = 0;
		};
/* End PBXSourcesBuildPhase section */

/* Begin PBXTargetDependency section */
		BC34263E1D460DB70055E0F2 /* PBXTargetDependency */ = {
			isa = PBXTargetDependency;
			target = BC3426301D460DB70055E0F2 /* InstantSearchCore-iOS */;
			targetProxy = BC34263D1D460DB70055E0F2 /* PBXContainerItemProxy */;
		};
		BC4CB8961D534B6E004618DD /* PBXTargetDependency */ = {
			isa = PBXTargetDependency;
			target = BC4CB8891D534B6E004618DD /* InstantSearchCore-macOS */;
			targetProxy = BC4CB8951D534B6E004618DD /* PBXContainerItemProxy */;
		};
		BC4CB8B91D535AB4004618DD /* PBXTargetDependency */ = {
			isa = PBXTargetDependency;
			target = BC4CB8AC1D535AB3004618DD /* InstantSearchCore-tvOS */;
			targetProxy = BC4CB8B81D535AB4004618DD /* PBXContainerItemProxy */;
		};
/* End PBXTargetDependency section */

/* Begin XCBuildConfiguration section */
		BC3426431D460DB70055E0F2 /* Debug */ = {
			isa = XCBuildConfiguration;
			buildSettings = {
				ALWAYS_SEARCH_USER_PATHS = NO;
				CLANG_ANALYZER_NONNULL = YES;
				CLANG_CXX_LANGUAGE_STANDARD = "gnu++0x";
				CLANG_CXX_LIBRARY = "libc++";
				CLANG_ENABLE_MODULES = YES;
				CLANG_ENABLE_OBJC_ARC = YES;
				CLANG_WARN_BLOCK_CAPTURE_AUTORELEASING = YES;
				CLANG_WARN_BOOL_CONVERSION = YES;
				CLANG_WARN_COMMA = YES;
				CLANG_WARN_CONSTANT_CONVERSION = YES;
				CLANG_WARN_DEPRECATED_OBJC_IMPLEMENTATIONS = YES;
				CLANG_WARN_DIRECT_OBJC_ISA_USAGE = YES_ERROR;
				CLANG_WARN_EMPTY_BODY = YES;
				CLANG_WARN_ENUM_CONVERSION = YES;
				CLANG_WARN_INFINITE_RECURSION = YES;
				CLANG_WARN_INT_CONVERSION = YES;
				CLANG_WARN_NON_LITERAL_NULL_CONVERSION = YES;
				CLANG_WARN_OBJC_IMPLICIT_RETAIN_SELF = YES;
				CLANG_WARN_OBJC_LITERAL_CONVERSION = YES;
				CLANG_WARN_OBJC_ROOT_CLASS = YES_ERROR;
				CLANG_WARN_RANGE_LOOP_ANALYSIS = YES;
				CLANG_WARN_STRICT_PROTOTYPES = YES;
				CLANG_WARN_SUSPICIOUS_MOVE = YES;
				CLANG_WARN_UNREACHABLE_CODE = YES;
				CLANG_WARN__DUPLICATE_METHOD_MATCH = YES;
				"CODE_SIGN_IDENTITY[sdk=iphoneos*]" = "iPhone Developer";
				COPY_PHASE_STRIP = NO;
				CURRENT_PROJECT_VERSION = 1;
				DEBUG_INFORMATION_FORMAT = dwarf;
				DEFINES_MODULE = YES;
				ENABLE_STRICT_OBJC_MSGSEND = YES;
				ENABLE_TESTABILITY = YES;
				GCC_C_LANGUAGE_STANDARD = gnu99;
				GCC_DYNAMIC_NO_PIC = NO;
				GCC_NO_COMMON_BLOCKS = YES;
				GCC_OPTIMIZATION_LEVEL = 0;
				GCC_PREPROCESSOR_DEFINITIONS = (
					"DEBUG=1",
					"$(inherited)",
				);
				GCC_WARN_64_TO_32_BIT_CONVERSION = YES;
				GCC_WARN_ABOUT_RETURN_TYPE = YES_ERROR;
				GCC_WARN_UNDECLARED_SELECTOR = YES;
				GCC_WARN_UNINITIALIZED_AUTOS = YES_AGGRESSIVE;
				GCC_WARN_UNUSED_FUNCTION = YES;
				GCC_WARN_UNUSED_VARIABLE = YES;
				IPHONEOS_DEPLOYMENT_TARGET = 8.0;
				MTL_ENABLE_DEBUG_INFO = YES;
				ONLY_ACTIVE_ARCH = YES;
				SDKROOT = iphoneos;
				SWIFT_OPTIMIZATION_LEVEL = "-Onone";
				SWIFT_SWIFT3_OBJC_INFERENCE = Off;
				SWIFT_VERSION = 3.0;
				TARGETED_DEVICE_FAMILY = "1,2";
				VERSIONING_SYSTEM = "apple-generic";
				VERSION_INFO_PREFIX = "";
			};
			name = Debug;
		};
		BC3426441D460DB70055E0F2 /* Release */ = {
			isa = XCBuildConfiguration;
			buildSettings = {
				ALWAYS_SEARCH_USER_PATHS = NO;
				CLANG_ANALYZER_NONNULL = YES;
				CLANG_CXX_LANGUAGE_STANDARD = "gnu++0x";
				CLANG_CXX_LIBRARY = "libc++";
				CLANG_ENABLE_MODULES = YES;
				CLANG_ENABLE_OBJC_ARC = YES;
				CLANG_WARN_BLOCK_CAPTURE_AUTORELEASING = YES;
				CLANG_WARN_BOOL_CONVERSION = YES;
				CLANG_WARN_COMMA = YES;
				CLANG_WARN_CONSTANT_CONVERSION = YES;
				CLANG_WARN_DEPRECATED_OBJC_IMPLEMENTATIONS = YES;
				CLANG_WARN_DIRECT_OBJC_ISA_USAGE = YES_ERROR;
				CLANG_WARN_EMPTY_BODY = YES;
				CLANG_WARN_ENUM_CONVERSION = YES;
				CLANG_WARN_INFINITE_RECURSION = YES;
				CLANG_WARN_INT_CONVERSION = YES;
				CLANG_WARN_NON_LITERAL_NULL_CONVERSION = YES;
				CLANG_WARN_OBJC_IMPLICIT_RETAIN_SELF = YES;
				CLANG_WARN_OBJC_LITERAL_CONVERSION = YES;
				CLANG_WARN_OBJC_ROOT_CLASS = YES_ERROR;
				CLANG_WARN_RANGE_LOOP_ANALYSIS = YES;
				CLANG_WARN_STRICT_PROTOTYPES = YES;
				CLANG_WARN_SUSPICIOUS_MOVE = YES;
				CLANG_WARN_UNREACHABLE_CODE = YES;
				CLANG_WARN__DUPLICATE_METHOD_MATCH = YES;
				"CODE_SIGN_IDENTITY[sdk=iphoneos*]" = "iPhone Developer";
				COPY_PHASE_STRIP = NO;
				CURRENT_PROJECT_VERSION = 1;
				DEBUG_INFORMATION_FORMAT = "dwarf-with-dsym";
				DEFINES_MODULE = YES;
				ENABLE_NS_ASSERTIONS = NO;
				ENABLE_STRICT_OBJC_MSGSEND = YES;
				GCC_C_LANGUAGE_STANDARD = gnu99;
				GCC_NO_COMMON_BLOCKS = YES;
				GCC_WARN_64_TO_32_BIT_CONVERSION = YES;
				GCC_WARN_ABOUT_RETURN_TYPE = YES_ERROR;
				GCC_WARN_UNDECLARED_SELECTOR = YES;
				GCC_WARN_UNINITIALIZED_AUTOS = YES_AGGRESSIVE;
				GCC_WARN_UNUSED_FUNCTION = YES;
				GCC_WARN_UNUSED_VARIABLE = YES;
				IPHONEOS_DEPLOYMENT_TARGET = 8.0;
				MTL_ENABLE_DEBUG_INFO = NO;
				SDKROOT = iphoneos;
				SWIFT_OPTIMIZATION_LEVEL = "-Owholemodule";
				SWIFT_SWIFT3_OBJC_INFERENCE = Off;
				SWIFT_VERSION = 3.0;
				TARGETED_DEVICE_FAMILY = "1,2";
				VALIDATE_PRODUCT = YES;
				VERSIONING_SYSTEM = "apple-generic";
				VERSION_INFO_PREFIX = "";
			};
			name = Release;
		};
		BC3426461D460DB70055E0F2 /* Debug */ = {
			isa = XCBuildConfiguration;
			buildSettings = {
				CLANG_ENABLE_MODULES = YES;
				"CODE_SIGN_IDENTITY[sdk=iphoneos*]" = "";
				DEFINES_MODULE = YES;
				DYLIB_COMPATIBILITY_VERSION = 1;
				DYLIB_CURRENT_VERSION = 1;
				DYLIB_INSTALL_NAME_BASE = "@rpath";
				FRAMEWORK_SEARCH_PATHS = (
					"$(inherited)",
					"$(PROJECT_DIR)/Carthage/Build/iOS",
				);
				INFOPLIST_FILE = Sources/Info.plist;
				INSTALL_PATH = "$(LOCAL_LIBRARY_DIR)/Frameworks";
				LD_RUNPATH_SEARCH_PATHS = "$(inherited) @executable_path/Frameworks @loader_path/Frameworks";
				PRODUCT_BUNDLE_IDENTIFIER = com.algolia.InstantSearchCore;
				PRODUCT_NAME = InstantSearchCore;
				SKIP_INSTALL = YES;
				SWIFT_OPTIMIZATION_LEVEL = "-Onone";
				SWIFT_SWIFT3_OBJC_INFERENCE = Off;
				SWIFT_VERSION = 4.0;
			};
			name = Debug;
		};
		BC3426471D460DB70055E0F2 /* Release */ = {
			isa = XCBuildConfiguration;
			buildSettings = {
				CLANG_ENABLE_MODULES = YES;
				"CODE_SIGN_IDENTITY[sdk=iphoneos*]" = "";
				DEFINES_MODULE = YES;
				DYLIB_COMPATIBILITY_VERSION = 1;
				DYLIB_CURRENT_VERSION = 1;
				DYLIB_INSTALL_NAME_BASE = "@rpath";
				FRAMEWORK_SEARCH_PATHS = (
					"$(inherited)",
					"$(PROJECT_DIR)/Carthage/Build/iOS",
				);
				INFOPLIST_FILE = Sources/Info.plist;
				INSTALL_PATH = "$(LOCAL_LIBRARY_DIR)/Frameworks";
				LD_RUNPATH_SEARCH_PATHS = "$(inherited) @executable_path/Frameworks @loader_path/Frameworks";
				PRODUCT_BUNDLE_IDENTIFIER = com.algolia.InstantSearchCore;
				PRODUCT_NAME = InstantSearchCore;
				SKIP_INSTALL = YES;
				SWIFT_SWIFT3_OBJC_INFERENCE = Off;
				SWIFT_VERSION = 4.0;
			};
			name = Release;
		};
		BC3426491D460DB70055E0F2 /* Debug */ = {
			isa = XCBuildConfiguration;
			buildSettings = {
				CLANG_ENABLE_MODULES = YES;
				FRAMEWORK_SEARCH_PATHS = (
					"$(inherited)",
					"$(PROJECT_DIR)/Carthage/Build/iOS",
				);
				INFOPLIST_FILE = Tests/Info.plist;
				LD_RUNPATH_SEARCH_PATHS = "$(inherited) @executable_path/Frameworks @loader_path/Frameworks";
				PRODUCT_BUNDLE_IDENTIFIER = com.algolia.InstantSearchCoreTests;
				PRODUCT_NAME = "$(TARGET_NAME)";
				SWIFT_OBJC_BRIDGING_HEADER = "Tests/InstantSearchCore-Tests-Bridging-Header.h";
				SWIFT_OPTIMIZATION_LEVEL = "-Onone";
				SWIFT_SWIFT3_OBJC_INFERENCE = Off;
				SWIFT_VERSION = 4.0;
			};
			name = Debug;
		};
		BC34264A1D460DB70055E0F2 /* Release */ = {
			isa = XCBuildConfiguration;
			buildSettings = {
				CLANG_ENABLE_MODULES = YES;
				FRAMEWORK_SEARCH_PATHS = (
					"$(inherited)",
					"$(PROJECT_DIR)/Carthage/Build/iOS",
				);
				INFOPLIST_FILE = Tests/Info.plist;
				LD_RUNPATH_SEARCH_PATHS = "$(inherited) @executable_path/Frameworks @loader_path/Frameworks";
				PRODUCT_BUNDLE_IDENTIFIER = com.algolia.InstantSearchCoreTests;
				PRODUCT_NAME = "$(TARGET_NAME)";
				SWIFT_OBJC_BRIDGING_HEADER = "Tests/InstantSearchCore-Tests-Bridging-Header.h";
				SWIFT_SWIFT3_OBJC_INFERENCE = Off;
				SWIFT_VERSION = 4.0;
			};
			name = Release;
		};
		BC4CB89C1D534B6E004618DD /* Debug */ = {
			isa = XCBuildConfiguration;
			buildSettings = {
				CODE_SIGN_IDENTITY = "";
				COMBINE_HIDPI_IMAGES = YES;
				DEFINES_MODULE = YES;
				DYLIB_COMPATIBILITY_VERSION = 1;
				DYLIB_CURRENT_VERSION = 1;
				DYLIB_INSTALL_NAME_BASE = "@rpath";
				FRAMEWORK_SEARCH_PATHS = (
					"$(inherited)",
					"$(PROJECT_DIR)/Carthage/Build/Mac",
				);
				FRAMEWORK_VERSION = A;
				INFOPLIST_FILE = Sources/Info.plist;
				INSTALL_PATH = "$(LOCAL_LIBRARY_DIR)/Frameworks";
				LD_RUNPATH_SEARCH_PATHS = "$(inherited) @executable_path/../Frameworks @loader_path/Frameworks";
				MACOSX_DEPLOYMENT_TARGET = 10.10;
				PRODUCT_BUNDLE_IDENTIFIER = com.algolia.InstantSearchCore;
				PRODUCT_NAME = InstantSearchCore;
				SDKROOT = macosx;
				SKIP_INSTALL = YES;
				SWIFT_SWIFT3_OBJC_INFERENCE = Off;
				SWIFT_VERSION = 4.0;
			};
			name = Debug;
		};
		BC4CB89D1D534B6E004618DD /* Release */ = {
			isa = XCBuildConfiguration;
			buildSettings = {
				CODE_SIGN_IDENTITY = "";
				COMBINE_HIDPI_IMAGES = YES;
				DEFINES_MODULE = YES;
				DYLIB_COMPATIBILITY_VERSION = 1;
				DYLIB_CURRENT_VERSION = 1;
				DYLIB_INSTALL_NAME_BASE = "@rpath";
				FRAMEWORK_SEARCH_PATHS = (
					"$(inherited)",
					"$(PROJECT_DIR)/Carthage/Build/Mac",
				);
				FRAMEWORK_VERSION = A;
				INFOPLIST_FILE = Sources/Info.plist;
				INSTALL_PATH = "$(LOCAL_LIBRARY_DIR)/Frameworks";
				LD_RUNPATH_SEARCH_PATHS = "$(inherited) @executable_path/../Frameworks @loader_path/Frameworks";
				MACOSX_DEPLOYMENT_TARGET = 10.10;
				PRODUCT_BUNDLE_IDENTIFIER = com.algolia.InstantSearchCore;
				PRODUCT_NAME = InstantSearchCore;
				SDKROOT = macosx;
				SKIP_INSTALL = YES;
				SWIFT_SWIFT3_OBJC_INFERENCE = Off;
				SWIFT_VERSION = 4.0;
			};
			name = Release;
		};
		BC4CB89F1D534B6E004618DD /* Debug */ = {
			isa = XCBuildConfiguration;
			buildSettings = {
				CLANG_ENABLE_MODULES = YES;
				CODE_SIGN_IDENTITY = "-";
				COMBINE_HIDPI_IMAGES = YES;
				FRAMEWORK_SEARCH_PATHS = (
					"$(inherited)",
					"$(PROJECT_DIR)/Carthage/Build/Mac",
				);
				INFOPLIST_FILE = Tests/Info.plist;
				LD_RUNPATH_SEARCH_PATHS = "$(inherited) @executable_path/../Frameworks @loader_path/../Frameworks";
				MACOSX_DEPLOYMENT_TARGET = 10.10;
				PRODUCT_BUNDLE_IDENTIFIER = "com.algolia.InstantSearchCore-macOSTests";
				PRODUCT_NAME = "$(TARGET_NAME)";
				SDKROOT = macosx;
				SWIFT_OBJC_BRIDGING_HEADER = "Tests/InstantSearchCore-Tests-Bridging-Header.h";
				SWIFT_OPTIMIZATION_LEVEL = "-Onone";
				SWIFT_SWIFT3_OBJC_INFERENCE = Off;
				SWIFT_VERSION = 4.0;
			};
			name = Debug;
		};
		BC4CB8A01D534B6E004618DD /* Release */ = {
			isa = XCBuildConfiguration;
			buildSettings = {
				CLANG_ENABLE_MODULES = YES;
				CODE_SIGN_IDENTITY = "-";
				COMBINE_HIDPI_IMAGES = YES;
				FRAMEWORK_SEARCH_PATHS = (
					"$(inherited)",
					"$(PROJECT_DIR)/Carthage/Build/Mac",
				);
				INFOPLIST_FILE = Tests/Info.plist;
				LD_RUNPATH_SEARCH_PATHS = "$(inherited) @executable_path/../Frameworks @loader_path/../Frameworks";
				MACOSX_DEPLOYMENT_TARGET = 10.10;
				PRODUCT_BUNDLE_IDENTIFIER = "com.algolia.InstantSearchCore-macOSTests";
				PRODUCT_NAME = "$(TARGET_NAME)";
				SDKROOT = macosx;
				SWIFT_OBJC_BRIDGING_HEADER = "Tests/InstantSearchCore-Tests-Bridging-Header.h";
				SWIFT_SWIFT3_OBJC_INFERENCE = Off;
				SWIFT_VERSION = 4.0;
			};
			name = Release;
		};
		BC4CB8BE1D535AB4004618DD /* Debug */ = {
			isa = XCBuildConfiguration;
			buildSettings = {
				"CODE_SIGN_IDENTITY[sdk=appletvos*]" = "";
				DEFINES_MODULE = YES;
				DYLIB_COMPATIBILITY_VERSION = 1;
				DYLIB_CURRENT_VERSION = 1;
				DYLIB_INSTALL_NAME_BASE = "@rpath";
				FRAMEWORK_SEARCH_PATHS = (
					"$(inherited)",
					"$(PROJECT_DIR)/Carthage/Build/tvOS",
				);
				INFOPLIST_FILE = Sources/Info.plist;
				INSTALL_PATH = "$(LOCAL_LIBRARY_DIR)/Frameworks";
				LD_RUNPATH_SEARCH_PATHS = "$(inherited) @executable_path/Frameworks @loader_path/Frameworks";
				PRODUCT_BUNDLE_IDENTIFIER = com.algolia.InstantSearchCore;
				PRODUCT_NAME = InstantSearchCore;
				SDKROOT = appletvos;
				SKIP_INSTALL = YES;
				SWIFT_SWIFT3_OBJC_INFERENCE = Off;
				SWIFT_VERSION = 4.0;
				TARGETED_DEVICE_FAMILY = 3;
				TVOS_DEPLOYMENT_TARGET = 9.2;
			};
			name = Debug;
		};
		BC4CB8BF1D535AB4004618DD /* Release */ = {
			isa = XCBuildConfiguration;
			buildSettings = {
				"CODE_SIGN_IDENTITY[sdk=appletvos*]" = "";
				DEFINES_MODULE = YES;
				DYLIB_COMPATIBILITY_VERSION = 1;
				DYLIB_CURRENT_VERSION = 1;
				DYLIB_INSTALL_NAME_BASE = "@rpath";
				FRAMEWORK_SEARCH_PATHS = (
					"$(inherited)",
					"$(PROJECT_DIR)/Carthage/Build/tvOS",
				);
				INFOPLIST_FILE = Sources/Info.plist;
				INSTALL_PATH = "$(LOCAL_LIBRARY_DIR)/Frameworks";
				LD_RUNPATH_SEARCH_PATHS = "$(inherited) @executable_path/Frameworks @loader_path/Frameworks";
				PRODUCT_BUNDLE_IDENTIFIER = com.algolia.InstantSearchCore;
				PRODUCT_NAME = InstantSearchCore;
				SDKROOT = appletvos;
				SKIP_INSTALL = YES;
				SWIFT_SWIFT3_OBJC_INFERENCE = Off;
				SWIFT_VERSION = 4.0;
				TARGETED_DEVICE_FAMILY = 3;
				TVOS_DEPLOYMENT_TARGET = 9.2;
			};
			name = Release;
		};
		BC4CB8C01D535AB4004618DD /* Debug */ = {
			isa = XCBuildConfiguration;
			buildSettings = {
				CLANG_ENABLE_MODULES = YES;
				FRAMEWORK_SEARCH_PATHS = (
					"$(inherited)",
					"$(PROJECT_DIR)/Carthage/Build/tvOS",
				);
				INFOPLIST_FILE = Tests/Info.plist;
				LD_RUNPATH_SEARCH_PATHS = "$(inherited) @executable_path/Frameworks @loader_path/Frameworks";
				PRODUCT_BUNDLE_IDENTIFIER = com.algolia.InstantSearchCore;
				PRODUCT_NAME = "$(TARGET_NAME)";
				SDKROOT = appletvos;
				SWIFT_OBJC_BRIDGING_HEADER = "Tests/InstantSearchCore-Tests-Bridging-Header.h";
				SWIFT_OPTIMIZATION_LEVEL = "-Onone";
				SWIFT_SWIFT3_OBJC_INFERENCE = Off;
				SWIFT_VERSION = 4.0;
				TVOS_DEPLOYMENT_TARGET = 9.2;
			};
			name = Debug;
		};
		BC4CB8C11D535AB4004618DD /* Release */ = {
			isa = XCBuildConfiguration;
			buildSettings = {
				CLANG_ENABLE_MODULES = YES;
				FRAMEWORK_SEARCH_PATHS = (
					"$(inherited)",
					"$(PROJECT_DIR)/Carthage/Build/tvOS",
				);
				INFOPLIST_FILE = Tests/Info.plist;
				LD_RUNPATH_SEARCH_PATHS = "$(inherited) @executable_path/Frameworks @loader_path/Frameworks";
				PRODUCT_BUNDLE_IDENTIFIER = com.algolia.InstantSearchCore;
				PRODUCT_NAME = "$(TARGET_NAME)";
				SDKROOT = appletvos;
				SWIFT_OBJC_BRIDGING_HEADER = "Tests/InstantSearchCore-Tests-Bridging-Header.h";
				SWIFT_SWIFT3_OBJC_INFERENCE = Off;
				SWIFT_VERSION = 4.0;
				TVOS_DEPLOYMENT_TARGET = 9.2;
			};
			name = Release;
		};
		BC5DC1201D8688C10066D705 /* Debug */ = {
			isa = XCBuildConfiguration;
			buildSettings = {
				APPLICATION_EXTENSION_API_ONLY = YES;
				CLANG_ENABLE_MODULES = YES;
				CLANG_WARN_DOCUMENTATION_COMMENTS = YES;
				CLANG_WARN_SUSPICIOUS_MOVES = YES;
				CODE_SIGN_IDENTITY = "";
				DEFINES_MODULE = YES;
				DEVELOPMENT_TEAM = 5RDFJYUV23;
				DYLIB_COMPATIBILITY_VERSION = 1;
				DYLIB_CURRENT_VERSION = 1;
				DYLIB_INSTALL_NAME_BASE = "@rpath";
				FRAMEWORK_SEARCH_PATHS = (
					"$(inherited)",
					"$(PROJECT_DIR)/Carthage/Build/watchOS",
				);
				INFOPLIST_FILE = Sources/Info.plist;
				INSTALL_PATH = "$(LOCAL_LIBRARY_DIR)/Frameworks";
				LD_RUNPATH_SEARCH_PATHS = "$(inherited) @executable_path/Frameworks @loader_path/Frameworks";
				PRODUCT_BUNDLE_IDENTIFIER = com.algolia.InstantSearchCore;
				PRODUCT_NAME = InstantSearchCore;
				SDKROOT = watchos;
				SKIP_INSTALL = YES;
				SWIFT_ACTIVE_COMPILATION_CONDITIONS = DEBUG;
				SWIFT_OPTIMIZATION_LEVEL = "-Onone";
				SWIFT_SWIFT3_OBJC_INFERENCE = Off;
				SWIFT_VERSION = 4.0;
				TARGETED_DEVICE_FAMILY = 4;
				WATCHOS_DEPLOYMENT_TARGET = 3.0;
			};
			name = Debug;
		};
		BC5DC1211D8688C10066D705 /* Release */ = {
			isa = XCBuildConfiguration;
			buildSettings = {
				APPLICATION_EXTENSION_API_ONLY = YES;
				CLANG_ENABLE_MODULES = YES;
				CLANG_WARN_DOCUMENTATION_COMMENTS = YES;
				CLANG_WARN_SUSPICIOUS_MOVES = YES;
				CODE_SIGN_IDENTITY = "";
				DEFINES_MODULE = YES;
				DEVELOPMENT_TEAM = 5RDFJYUV23;
				DYLIB_COMPATIBILITY_VERSION = 1;
				DYLIB_CURRENT_VERSION = 1;
				DYLIB_INSTALL_NAME_BASE = "@rpath";
				FRAMEWORK_SEARCH_PATHS = (
					"$(inherited)",
					"$(PROJECT_DIR)/Carthage/Build/watchOS",
				);
				INFOPLIST_FILE = Sources/Info.plist;
				INSTALL_PATH = "$(LOCAL_LIBRARY_DIR)/Frameworks";
				LD_RUNPATH_SEARCH_PATHS = "$(inherited) @executable_path/Frameworks @loader_path/Frameworks";
				PRODUCT_BUNDLE_IDENTIFIER = com.algolia.InstantSearchCore;
				PRODUCT_NAME = InstantSearchCore;
				SDKROOT = watchos;
				SKIP_INSTALL = YES;
				SWIFT_SWIFT3_OBJC_INFERENCE = Off;
				SWIFT_VERSION = 4.0;
				TARGETED_DEVICE_FAMILY = 4;
				WATCHOS_DEPLOYMENT_TARGET = 3.0;
			};
			name = Release;
		};
/* End XCBuildConfiguration section */

/* Begin XCConfigurationList section */
		BC34262B1D460DB70055E0F2 /* Build configuration list for PBXProject "InstantSearchCore" */ = {
			isa = XCConfigurationList;
			buildConfigurations = (
				BC3426431D460DB70055E0F2 /* Debug */,
				BC3426441D460DB70055E0F2 /* Release */,
			);
			defaultConfigurationIsVisible = 0;
			defaultConfigurationName = Release;
		};
		BC3426451D460DB70055E0F2 /* Build configuration list for PBXNativeTarget "InstantSearchCore-iOS" */ = {
			isa = XCConfigurationList;
			buildConfigurations = (
				BC3426461D460DB70055E0F2 /* Debug */,
				BC3426471D460DB70055E0F2 /* Release */,
			);
			defaultConfigurationIsVisible = 0;
			defaultConfigurationName = Release;
		};
		BC3426481D460DB70055E0F2 /* Build configuration list for PBXNativeTarget "InstantSearchCore-iOS-Tests" */ = {
			isa = XCConfigurationList;
			buildConfigurations = (
				BC3426491D460DB70055E0F2 /* Debug */,
				BC34264A1D460DB70055E0F2 /* Release */,
			);
			defaultConfigurationIsVisible = 0;
			defaultConfigurationName = Release;
		};
		BC4CB89B1D534B6E004618DD /* Build configuration list for PBXNativeTarget "InstantSearchCore-macOS" */ = {
			isa = XCConfigurationList;
			buildConfigurations = (
				BC4CB89C1D534B6E004618DD /* Debug */,
				BC4CB89D1D534B6E004618DD /* Release */,
			);
			defaultConfigurationIsVisible = 0;
			defaultConfigurationName = Release;
		};
		BC4CB89E1D534B6E004618DD /* Build configuration list for PBXNativeTarget "InstantSearchCore-macOS-Tests" */ = {
			isa = XCConfigurationList;
			buildConfigurations = (
				BC4CB89F1D534B6E004618DD /* Debug */,
				BC4CB8A01D534B6E004618DD /* Release */,
			);
			defaultConfigurationIsVisible = 0;
			defaultConfigurationName = Release;
		};
		BC4CB8C21D535AB4004618DD /* Build configuration list for PBXNativeTarget "InstantSearchCore-tvOS" */ = {
			isa = XCConfigurationList;
			buildConfigurations = (
				BC4CB8BE1D535AB4004618DD /* Debug */,
				BC4CB8BF1D535AB4004618DD /* Release */,
			);
			defaultConfigurationIsVisible = 0;
			defaultConfigurationName = Release;
		};
		BC4CB8C31D535AB4004618DD /* Build configuration list for PBXNativeTarget "InstantSearchCore-tvOS-Tests" */ = {
			isa = XCConfigurationList;
			buildConfigurations = (
				BC4CB8C01D535AB4004618DD /* Debug */,
				BC4CB8C11D535AB4004618DD /* Release */,
			);
			defaultConfigurationIsVisible = 0;
			defaultConfigurationName = Release;
		};
		BC5DC1221D8688C10066D705 /* Build configuration list for PBXNativeTarget "InstantSearchCore-watchOS" */ = {
			isa = XCConfigurationList;
			buildConfigurations = (
				BC5DC1201D8688C10066D705 /* Debug */,
				BC5DC1211D8688C10066D705 /* Release */,
			);
			defaultConfigurationIsVisible = 0;
			defaultConfigurationName = Release;
		};
/* End XCConfigurationList section */
	};
	rootObject = BC3426281D460DB70055E0F2 /* Project object */;
}<|MERGE_RESOLUTION|>--- conflicted
+++ resolved
@@ -7,12 +7,6 @@
 	objects = {
 
 /* Begin PBXBuildFile section */
-<<<<<<< HEAD
-		1D26AD0F1F716ED500E17A58 /* AlgoliaSearch.framework in Frameworks */ = {isa = PBXBuildFile; fileRef = E29F2D2B1F2F5C6B0052335F /* AlgoliaSearch.framework */; };
-		1D26AD111F716FA400E17A58 /* AlgoliaSearch.framework in Frameworks */ = {isa = PBXBuildFile; fileRef = E29F2D2D1F2F5CA50052335F /* AlgoliaSearch.framework */; };
-		1D26AD131F71701900E17A58 /* AlgoliaSearch.framework in Frameworks */ = {isa = PBXBuildFile; fileRef = E29F2D2F1F2F5CC00052335F /* AlgoliaSearch.framework */; };
-=======
->>>>>>> d6514f2c
 		BC0844251E6DA49900329B40 /* History.swift in Sources */ = {isa = PBXBuildFile; fileRef = BC0844241E6DA49900329B40 /* History.swift */; };
 		BC0844261E6DA49900329B40 /* History.swift in Sources */ = {isa = PBXBuildFile; fileRef = BC0844241E6DA49900329B40 /* History.swift */; };
 		BC0844271E6DA49900329B40 /* History.swift in Sources */ = {isa = PBXBuildFile; fileRef = BC0844241E6DA49900329B40 /* History.swift */; };
@@ -99,13 +93,7 @@
 		BCCEA79A1E7BE1C700F3D44C /* DebouncerTest.swift in Sources */ = {isa = PBXBuildFile; fileRef = BCCEA7991E7BE1C700F3D44C /* DebouncerTest.swift */; };
 		BCCEA79B1E7BE1C700F3D44C /* DebouncerTest.swift in Sources */ = {isa = PBXBuildFile; fileRef = BCCEA7991E7BE1C700F3D44C /* DebouncerTest.swift */; };
 		BCCEA79C1E7BE1C700F3D44C /* DebouncerTest.swift in Sources */ = {isa = PBXBuildFile; fileRef = BCCEA7991E7BE1C700F3D44C /* DebouncerTest.swift */; };
-<<<<<<< HEAD
 		E27B623D2089F53900BCDB6A /* SearchClient.swift in Sources */ = {isa = PBXBuildFile; fileRef = E27B623C2089F53900BCDB6A /* SearchClient.swift */; };
-		E29F2D2C1F2F5C6B0052335F /* AlgoliaSearch.framework in Frameworks */ = {isa = PBXBuildFile; fileRef = E29F2D2B1F2F5C6B0052335F /* AlgoliaSearch.framework */; };
-		E29F2D2E1F2F5CA50052335F /* AlgoliaSearch.framework in Frameworks */ = {isa = PBXBuildFile; fileRef = E29F2D2D1F2F5CA50052335F /* AlgoliaSearch.framework */; };
-		E29F2D301F2F5CC00052335F /* AlgoliaSearch.framework in Frameworks */ = {isa = PBXBuildFile; fileRef = E29F2D2F1F2F5CC00052335F /* AlgoliaSearch.framework */; };
-		E29F2D321F2F5CC70052335F /* AlgoliaSearch.framework in Frameworks */ = {isa = PBXBuildFile; fileRef = E29F2D311F2F5CC70052335F /* AlgoliaSearch.framework */; };
-=======
 		E2960CD820AF2CEF0056E874 /* InstantSearchClient.framework in Frameworks */ = {isa = PBXBuildFile; fileRef = E2960CD720AF2CEF0056E874 /* InstantSearchClient.framework */; };
 		E2960CDA20AF2D350056E874 /* InstantSearchClient.framework in Frameworks */ = {isa = PBXBuildFile; fileRef = E2960CD920AF2D350056E874 /* InstantSearchClient.framework */; };
 		E2960CDC20AF2D480056E874 /* InstantSearchClient.framework in Frameworks */ = {isa = PBXBuildFile; fileRef = E2960CDB20AF2D480056E874 /* InstantSearchClient.framework */; };
@@ -113,7 +101,6 @@
 		E2F2073720B6C2330066AF12 /* InstantSearchClient.framework in Frameworks */ = {isa = PBXBuildFile; fileRef = E2960CD720AF2CEF0056E874 /* InstantSearchClient.framework */; };
 		E2F2073820B6C2430066AF12 /* InstantSearchClient.framework in Frameworks */ = {isa = PBXBuildFile; fileRef = E2960CD920AF2D350056E874 /* InstantSearchClient.framework */; };
 		E2F2073920B6C2540066AF12 /* InstantSearchClient.framework in Frameworks */ = {isa = PBXBuildFile; fileRef = E2960CDB20AF2D480056E874 /* InstantSearchClient.framework */; };
->>>>>>> d6514f2c
 /* End PBXBuildFile section */
 
 /* Begin PBXContainerItemProxy section */
@@ -174,14 +161,11 @@
 		BCCEA78B1E7BDDF700F3D44C /* CallerTest.swift */ = {isa = PBXFileReference; fileEncoding = 4; lastKnownFileType = sourcecode.swift; path = CallerTest.swift; sourceTree = "<group>"; };
 		BCCEA7941E7BDFB200F3D44C /* Caller.swift */ = {isa = PBXFileReference; fileEncoding = 4; lastKnownFileType = sourcecode.swift; path = Caller.swift; sourceTree = "<group>"; };
 		BCCEA7991E7BE1C700F3D44C /* DebouncerTest.swift */ = {isa = PBXFileReference; fileEncoding = 4; lastKnownFileType = sourcecode.swift; path = DebouncerTest.swift; sourceTree = "<group>"; };
-<<<<<<< HEAD
 		E27B623C2089F53900BCDB6A /* SearchClient.swift */ = {isa = PBXFileReference; lastKnownFileType = sourcecode.swift; path = SearchClient.swift; sourceTree = "<group>"; };
-=======
 		E2960CD720AF2CEF0056E874 /* InstantSearchClient.framework */ = {isa = PBXFileReference; lastKnownFileType = wrapper.framework; name = InstantSearchClient.framework; path = Carthage/Build/iOS/InstantSearchClient.framework; sourceTree = "<group>"; };
 		E2960CD920AF2D350056E874 /* InstantSearchClient.framework */ = {isa = PBXFileReference; lastKnownFileType = wrapper.framework; name = InstantSearchClient.framework; path = Carthage/Build/Mac/InstantSearchClient.framework; sourceTree = "<group>"; };
 		E2960CDB20AF2D480056E874 /* InstantSearchClient.framework */ = {isa = PBXFileReference; lastKnownFileType = wrapper.framework; name = InstantSearchClient.framework; path = Carthage/Build/tvOS/InstantSearchClient.framework; sourceTree = "<group>"; };
 		E2960CDD20AF2D570056E874 /* InstantSearchClient.framework */ = {isa = PBXFileReference; lastKnownFileType = wrapper.framework; name = InstantSearchClient.framework; path = Carthage/Build/watchOS/InstantSearchClient.framework; sourceTree = "<group>"; };
->>>>>>> d6514f2c
 		E29F2D2B1F2F5C6B0052335F /* AlgoliaSearch.framework */ = {isa = PBXFileReference; lastKnownFileType = wrapper.framework; name = AlgoliaSearch.framework; path = Carthage/Build/iOS/AlgoliaSearch.framework; sourceTree = "<group>"; };
 		E29F2D2D1F2F5CA50052335F /* AlgoliaSearch.framework */ = {isa = PBXFileReference; lastKnownFileType = wrapper.framework; name = AlgoliaSearch.framework; path = Carthage/Build/Mac/AlgoliaSearch.framework; sourceTree = "<group>"; };
 		E29F2D2F1F2F5CC00052335F /* AlgoliaSearch.framework */ = {isa = PBXFileReference; lastKnownFileType = wrapper.framework; name = AlgoliaSearch.framework; path = Carthage/Build/tvOS/AlgoliaSearch.framework; sourceTree = "<group>"; };
