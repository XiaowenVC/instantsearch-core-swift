//
//  Copyright (c) 2016 Algolia
//  http://www.algolia.com/
//
//  Permission is hereby granted, free of charge, to any person obtaining a copy
//  of this software and associated documentation files (the "Software"), to deal
//  in the Software without restriction, including without limitation the rights
//  to use, copy, modify, merge, publish, distribute, sublicense, and/or sell
//  copies of the Software, and to permit persons to whom the Software is
//  furnished to do so, subject to the following conditions:
//
//  The above copyright notice and this permission notice shall be included in
//  all copies or substantial portions of the Software.
//
//  THE SOFTWARE IS PROVIDED "AS IS", WITHOUT WARRANTY OF ANY KIND, EXPRESS OR
//  IMPLIED, INCLUDING BUT NOT LIMITED TO THE WARRANTIES OF MERCHANTABILITY,
//  FITNESS FOR A PARTICULAR PURPOSE AND NONINFRINGEMENT. IN NO EVENT SHALL THE
//  AUTHORS OR COPYRIGHT HOLDERS BE LIABLE FOR ANY CLAIM, DAMAGES OR OTHER
//  LIABILITY, WHETHER IN AN ACTION OF CONTRACT, TORT OR OTHERWISE, ARISING FROM,
//  OUT OF OR IN CONNECTION WITH THE SOFTWARE OR THE USE OR OTHER DEALINGS IN
//  THE SOFTWARE.
//

import AlgoliaSearch
import Foundation


// ------------------------------------------------------------------------
// IMPLEMENTATION NOTES
// ------------------------------------------------------------------------
// # Sequencing logic
//
// An important part of the `Searcher` is to manage the proper sequencing
// of search requests and responses.
//
// Conceptually, a search session can be seen as a sequence of *queries*,
// each query resulting in one or more *requests* to the API (one per page).
// Each request is assigned an auto-incremented sequence number.
//
// Example:
//
// ```
// Queries:    A --> B --> C --> D
//             |     |     |     |
// Requests:   1     2     4     6
//             …     |     |
//            (X)    3     5
// ```
//
// Now, there are important rules to guarantee a consistent behavior:
//
// 1. A `loadMore()` request for a query will be ignored if a more recent
//    query has already been requested.
//
//    For example, in the diagram above: request X (page 2 of query A) will
//    be ignored if request 2 (page 1 of query B) has already been sent.
//
// 2. Results for a request will be ignored if results have already been
//    received for a more recent request.
//
//    For example, in the diagram above: results for request 3 will be
//    ignored if results have already been received for request 4.
//
// ------------------------------------------------------------------------


/// Delegate to a `Searcher`.
///
@objc public protocol SearcherDelegate {
    /// Called when a response to a request has been received by a searcher.
    /// Can be a success or an error, depending on which of `results` or `error` is non-nil.
    ///
    /// - parameter searcher: The `Searcher` instance that received a response.
    /// - parameter results: The request's results, or `nil` in case of error.
    /// - parameter error: The error that was encountered, or `nil` in case of success.
    /// - parameter userInfo: Extra information such as the search parameters of the request corresponding to the present response.
    ///
    @objc(searcher:didReceiveResults:error:userInfo:)
    func searcher(_ searcher: Searcher, didReceive results: SearchResults?, error: Error?, userInfo: [String: Any])
}


/// Manages search on an Algolia index.
///
/// The purpose of this class is to maintain a state between searches and handle pagination.
///
/// ### Handling results
///
/// There are three ways to handle responses to search requests issued by a `Searcher`. From the highest level to the
/// lowest level, they are:
///
/// 1. Register a **result handler** block. It will be called each time a response is received, providing the
///    results (in case of success), the error (in case of failure) and extra information such as the search parameters
///    of the request corresponding to the present response. You may register as many result handlers as necessary.
///
/// 2. Register a **delegate**. It provides one additional information, which is the `Searcher` instance that received the
///    response. You may register at most one delegate.
///
/// 3. Listen for **notifications** issued by this searcher (using `NotificationCenter`). Notifications give you
///    extra information, such as whether requests are cancelled by the searcher.
///
@objc public class Searcher: NSObject, SequencerDelegate {
    
    // MARK: Types
    
    /// Handler for search results.
    ///
    /// - parameter results: The results (in case of success).
    /// - parameter error: The error (in case of failure).
    /// - parameter userInfo: Extra information such as the search parameters.
    ///

    public typealias ResultHandler = @convention(block) (_ results: SearchResults?, _ error: Error?, _ userInfo: [String: Any]) -> Void
    /// Pluggable state representation.
    private struct State: CustomStringConvertible {
        /// Filters.
        var params: SearchParameters = SearchParameters()
        
        /// List of facets to be treated as disjunctive facets. Defaults to the empty list.
        var disjunctiveFacets: [String] { return Array(params.disjunctiveFacets) }
        
        /// Convenience accessor to the requested page.
        var page: UInt {
            get { return params.page ?? 0 }
            set { params.page = newValue }
        }
        
        /// Construct a default state.
        init() {
        }

        // WARNING: Although `State` is a value type, `Query` is not (because of Objective-C bridgeability).
        // Consequently, the memberwise assignment of `State` leads to unintended state sharing.
        //
        // TODO: I found no way to customize the assignment of a struct in Swift (something like C++'s assignment
        // operator or copy constructor). So I resort to explicitly constructing copies so far.

        /// Copy a state.
        init(copy: State) {
            // WARNING: `SearchParameters` is not a value type (because of Objective-C bridgeability), so let's make
            // sure to copy it.
            self.params = SearchParameters(from: copy.params)
        }
        
        var description: String {
            return "State{params=\(params), disjunctiveFacets=\(disjunctiveFacets)}"
        }
    }
    
    // MARK: Properties

    /// The index used by this searcher.
    ///
    /// + Note: Modifying the index doesn't alter the searcher's state. In particular, pending requests are left
    /// running. Depending on your use case, you might want to call `reset()` after changing the index.
    ///
    @objc public var index: Index
    
    /// The delegate to this searcher.
    ///
    /// + Warning: The delegate is not retained. It is the caller's responsibility to ensure that it remains valid for
    ///            the lifetime of the searcher.
    ///
    public var delegate: SearcherDelegate?
    
    /// Request sequencer used to guarantee the order of responses.
    private var sequencer: Sequencer!
    
    /// User callbacks for handling results.
    /// There should be at least one, but multiple handlers may be registered if necessary.
    ///
    private var resultHandlers: [ResultHandler] = []
    
    /// Search parameters for the next query.
    ///
    @objc public var params: SearchParameters { return nextState.params }

    // State management
    // ----------------
    
<<<<<<< HEAD
    /// Sequence number for the next request.
    private static var nextSequenceNumber: Int = 0

    /// Queue to serialize accesses to `nextSequenceB=Number`.
    private static let lockQueue = DispatchQueue(label: "Searcher.class.lock")
    
=======
>>>>>>> 8308e1ed
    /// The state that will be used for the next search.
    /// It can be modified at will. It is not taken into account until the `search()` method is called; then it is
    /// copied and transferred to `requestedState`.
    private var nextState: State = State()

    /// The states corresponding to each pending request.
    private var states: [Int: State] = [:]
    
    /// The state corresponding to the last issued request.
    ///
    /// + Warning: Only valid after the first call to `search()`.
    ///
    private var requestedState: State!

    /// The state corresponding to the last received results.
    ///
    /// + Warning: Only valid after the first call to the result handler.
    ///
    private var receivedState: State!
    
    /// The last received results.
    @objc public var results: SearchResults?
    
    /// The hits for all pages requested of the latest query
    @objc public var hits: [[String: Any]]?
    
    /// Maximum number of pending requests allowed.
    /// If many requests are made in a short time, this will keep only the N most recent and cancel the older ones.
    /// This helps to avoid filling up the request queue when the network is slow.
    ///
    @objc public var maxPendingRequests: Int {
        get { return sequencer.maxPendingRequests }
        set { sequencer.maxPendingRequests = newValue }
    }
    
    // MARK: - Initialization, termination
    
    /// Create a new searcher targeting the specified index.
    ///
    /// - parameter index: The index to target when searching.
    ///
    @objc public init(index: Index) {
        self.index = index
        super.init()
        self.sequencer = Sequencer(delegate: self)
        updateClientUserAgents()
    }
    
    /// Create a new searcher targeting the specified index and register a result handler with it.
    ///
    /// - parameter index: The index to target when searching.
    /// - parameter resultHandler: The result handler to register.
    ///
    @objc public convenience init(index: Index, resultHandler: @escaping ResultHandler) {
        self.init(index: index)
        self.resultHandlers = [resultHandler]
    }
    
    /// Add the library's version to the client's user agents, if not already present.
    private func updateClientUserAgents() {
        let bundleInfo = Bundle(for: type(of: self)).infoDictionary!
        let name = bundleInfo["CFBundleName"] as! String
        let version = bundleInfo["CFBundleShortVersionString"] as! String
        let libraryVersion = LibraryVersion(name: name, version: version)
        let client = index.client
        if client.userAgents.index(where: { $0 == libraryVersion }) == nil {
            client.userAgents.append(libraryVersion)
        }
    }
    
    /// Register a result handler with this searcher.
    ///
    /// + Note: Because of the way closures are handled in Swift, the handler cannot be removed.
    ///
    @objc public func addResultHandler(_ resultHandler: @escaping ResultHandler) {
        self.resultHandlers.append(resultHandler)
    }
    
    /// Reset the search state.
    /// This resets the `query`, `disjunctiveFacets` and `filters` properties. It also cancels any pending request.
    ///
    /// + Note: It does *not* remove registered result handlers.
    ///
    @objc public func reset() {
        params.clear()
        cancelPendingRequests()
    }
    
    // MARK: - Search
    
    /// Search using the current settings.
    /// This uses the current value for `query`, `disjunctiveFacets` and `refinements`.
    ///
    @objc public func search() {
        // Take the next state as is...
        requestedState = State(copy: nextState)
        // ... and launch the search.
        sequencer.next()
    }
    
    /// Load more content, if possible.
    @objc public func loadMore() {
        if !canLoadMore() {
            return
        }
        if !hasMore() {
            return
        }
        // Derive a new state from the received state.
        let nextPage = receivedState!.page + 1
        // Don't load more if already loading.
        if nextPage <= requestedState.page {
            return
        }
        // OK, everything's fine; let's go!
        requestedState.page = nextPage
        sequencer.next()
    }
    
    /// Test whether the current state allows loading more results.
    /// Loading more requires that we have already received results (obviously) and also that another more recent
    /// request is not pending.
    ///
    /// + Note: It does indicate whether they are actually more results to load. For this, see `hasMore()`.
    ///
    /// - returns: true if the current state allows loading more results, false otherwise.
    ///
    private func canLoadMore() -> Bool {
        // Cannot load more when no results have been received.
        guard let receivedState = receivedState, let _ = results else {
            return false
        }
        // Must not load more if the results are outdated with respect to the currently on-going search.
        if requestedState.params != receivedState.params {
            return false
        }
        return true
    }
    
    /// Test whether the current results have more pages to load.
    ///
    /// - returns: true if more pages are available, false otherwise or if no results have been received yet.
    ///
    private func hasMore() -> Bool {
        // If no results have been received yet, there are obviously no additional pages.
        guard let receivedState = receivedState, let results = results else { return false }
        return Int(receivedState.page) + 1 < results.nbPages
    }
    
    // MARK: - SequencerDelegate
    
    func startRequest(seqNo: Int, completionHandler: @escaping CompletionHandler) -> Operation {
        // Freeze state.
        var state = State(copy: requestedState)
        
<<<<<<< HEAD
        // Increase sequence number.
        let currentSeqNo: Int = Searcher.lockQueue.sync {
            Searcher.nextSequenceNumber += 1
            return Searcher.nextSequenceNumber
        }
        state.sequenceNumber = currentSeqNo
        
=======
>>>>>>> 8308e1ed
        // Build query.
        let params = SearchParameters(from: state.params)
        params.page = UInt(state.page)
        params.facetFilters = [] // NOTE: will be overridden below

        var operation: Operation
        if state.disjunctiveFacets.isEmpty {
            // All facets are conjunctive; build regular filters combining numeric and facet refinements.
            // NOTE: Not strictly necessary since `Index.search(...)` calls `Query.build()`, but let's not rely on that.
            params.update()
            operation = index.search(params, completionHandler: completionHandler)
        } else {
            // Facet filters are built directly by the disjunctive faceting search helper method.
            params.updateFromNumerics() // this is really necessary (in contrast to the above)
            let refinements = params.buildFacetRefinements()
            operation = index.searchDisjunctiveFaceting(params, disjunctiveFacets: state.disjunctiveFacets, refinements: refinements, completionHandler: completionHandler)
        }
        
        // Notify observers.
        let userInfo: [String: Any] = [
            Searcher.notificationParamsKey: params,
            Searcher.notificationSeqNoKey: seqNo,
            Searcher.notificationIsLoadingMoreKey: state.page != 0
        ]
        NotificationCenter.default.post(name: Searcher.SearchNotification, object: self, userInfo: userInfo)

        // Memorize state.
        states[seqNo] = state
        
        return operation
    }
    
    func handleResponse(seqNo: Int, content: [String: Any]?, error: Error?) {
        // Memorize state and clean up map.
        receivedState = states[seqNo]
        states[seqNo] = nil

        var userInfo: [String: Any] = [
            Searcher.notificationSeqNoKey: seqNo,
            Searcher.notificationParamsKey: receivedState.params
        ]
        do {
            if let content = content {
                try self.results = SearchResults(content: content, disjunctiveFacets: receivedState!.disjunctiveFacets)
                
                let isLoadingMore = self.results!.page != 0
                updateHits(with: self.results!.hits, isLoadingMore: isLoadingMore)
                userInfo[Searcher.notificationIsLoadingMoreKey] = isLoadingMore
                
                callResultHandlers(results: self.results, error: nil, userInfo: userInfo)
            } else {
                callResultHandlers(results: nil, error: error, userInfo: userInfo)
            }
        } catch let e {
            callResultHandlers(results: nil, error: e, userInfo: userInfo)
        }
    }
    
    /// Update the hits.
    /// If we are loadingMore results, then we append the fetched hits to the existing hits.
    /// If we are not loading more, then we initialise the hits param with the fetched hits.
    ///
    /// - parameter newHits: the new hits to add to the existing hits
    /// - parameter isLoadingMore: true if the new hits come from the same query than the previous ones.
    private func updateHits(with newHits: [[String: Any]], isLoadingMore: Bool) {
        if isLoadingMore {
            self.hits?.append(contentsOf: newHits)
        }
        else {
            self.hits = newHits
        }
    }
    
    func requestWasCancelled(seqNo: Int) {
        NotificationCenter.default.post(name: Searcher.CancelNotification, object: self, userInfo: [
            Searcher.notificationSeqNoKey: seqNo
        ])
        // Clean up state.
        states[seqNo] = nil
    }

    private func callResultHandlers(results: SearchResults?, error: Error?, userInfo: [String: Any]) {
        // Notify delegate.
        delegate?.searcher(self, didReceive: results, error: error, userInfo: userInfo)
        // Notify result handlers.
        for resultHandler in resultHandlers {
            resultHandler(results, error, userInfo)
        }
        // Notify observers.
        var userInfo = userInfo
        if let results = results {
            userInfo[Searcher.resultNotificationResultsKey] = results
            NotificationCenter.default.post(name: Searcher.ResultNotification, object: self, userInfo: userInfo)
        }
        else if let error = error {
            userInfo[Searcher.errorNotificationErrorKey] = error
            NotificationCenter.default.post(name: Searcher.ErrorNotification, object: self, userInfo: userInfo)
        }
    }
    
    // MARK: - Search for facet values
    
    /// Search for values of a given facet.
    ///
    /// This is a convenience shortcut for Algolia Search's `Index.searchForFacetValues(...)` method that will
    /// automatically use the current search `params` as the refining query, also taking into account the
    /// conjunctive/disjunctive status of the targeted facet (i.e. refinements for the targeted facet will be discarded
    /// when the facet is disjunctive).
    ///
    /// Unlike a regular `search()`:
    ///
    /// - The searched text has to be passed as an argument to the method, as it differs in purpose from `params.query`.
    /// - Result handlers or the delegate are not called; instead, the provided completion handler is called.
    ///   Notifications are not issued either.
    ///
    /// - parameter facetName: Name of the facet to search. It must have been declared in the index's
    ///       `attributesForFaceting` setting with the `searchable()` modifier.
    /// - parameter text: Text to search for in the facet's values.
    /// - parameter completionHandler: Completion handler to be notified of the request's outcome.
    /// - returns: A cancellable operation.
    ///
    @objc @discardableResult
    public func searchForFacetValues(of facetName: String, matching text: String, completionHandler: @escaping CompletionHandler) -> Operation {
        let facetSearchParams = SearchParameters(from: self.params)
        // If the searched facet is disjunctive, clear any refinements that it may have.
        if facetSearchParams.isDisjunctiveFacet(name: facetName) {
            facetSearchParams.clearFacetRefinements(name: facetName)
        }
        return index.searchForFacetValues(of: facetName, matching: text, query: facetSearchParams, completionHandler: completionHandler)
    }
    
    // MARK: - Manage requests
    
    /// Indicates whether there are any pending requests.
    @objc public var hasPendingRequests: Bool {
        return sequencer.hasPendingRequests
    }

    /// Cancel all pending requests.
    @objc public func cancelPendingRequests() {
        sequencer.cancelPendingRequests()
    }
    
    /// Cancel a specific request.
    ///
    /// - parameter seqNo: The request's sequence number.
    ///
    @objc public func cancelRequest(seqNo: Int) {
        sequencer.cancelRequest(seqNo: seqNo)
    }
    
    // MARK: Notifications
    
    /// Notification sent when a request is sent through the API Client.
    /// This can be either on `search()` or `loadMore()`.
    ///
    @objc public static let SearchNotification = Notification.Name("search")
    
    /// Notification sent when a successful response is received from the API Client.
    @objc public static let ResultNotification = Notification.Name("result")
    
    /// Key containing the search results in a `ResultNotification`.
    /// Type: `SearchResults`.
    ///
    @objc public static let resultNotificationResultsKey: String = "results"

    /// Notification sent when an erroneous response is received from the API Client.
    @objc public static let ErrorNotification = Notification.Name("error")
    
    /// Key containing the request sequence number in a `SearchNotification`, `ResultNotification`, `ErrorNotification`
    /// or `CancelNotification`. The sequence number uniquely identifies the request across all `Searcher` instances.
    /// Type: `Int`.
    ///
    @objc public static let notificationSeqNoKey: String = "seqNo"
    
    /// Key containing the search query in a `SearchNotification`, `ResultNotification` or `ErrorNotification`.
    /// Type: `SearchParameters`.
    ///
    @objc public static let notificationParamsKey: String = "params"
    
    /// Key containing the isLoadingMore query in a `SearchNotification`, `ResultNotification` or `ErrorNotification`.
    /// Type: `Bool`.
    ///
    @objc public static let notificationIsLoadingMoreKey: String = "isLoadingMore"
    
    /// Key containing the error in an `ErrorNotification`.
    /// Type: `Error`.
    ///
    @objc public static let errorNotificationErrorKey: String = "error"

    /// Notification sent when a request is cancelled by the searcher.
    /// The result handler will not be called for cancelled requests, nor will any `ResultNotification` or
    /// `ErrorNotification` be posted, so this is your only chance of being informed of cancelled requests.
    ///
    @objc public static let CancelNotification = Notification.Name("cancel")
}<|MERGE_RESOLUTION|>--- conflicted
+++ resolved
@@ -178,15 +178,6 @@
     // State management
     // ----------------
     
-<<<<<<< HEAD
-    /// Sequence number for the next request.
-    private static var nextSequenceNumber: Int = 0
-
-    /// Queue to serialize accesses to `nextSequenceB=Number`.
-    private static let lockQueue = DispatchQueue(label: "Searcher.class.lock")
-    
-=======
->>>>>>> 8308e1ed
     /// The state that will be used for the next search.
     /// It can be modified at will. It is not taken into account until the `search()` method is called; then it is
     /// copied and transferred to `requestedState`.
@@ -342,16 +333,6 @@
         // Freeze state.
         var state = State(copy: requestedState)
         
-<<<<<<< HEAD
-        // Increase sequence number.
-        let currentSeqNo: Int = Searcher.lockQueue.sync {
-            Searcher.nextSequenceNumber += 1
-            return Searcher.nextSequenceNumber
-        }
-        state.sequenceNumber = currentSeqNo
-        
-=======
->>>>>>> 8308e1ed
         // Build query.
         let params = SearchParameters(from: state.params)
         params.page = UInt(state.page)
